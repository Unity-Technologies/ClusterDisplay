--- conflicted
+++ resolved
@@ -540,6 +540,7 @@
   - component: {fileID: 567723789}
   - component: {fileID: 567723788}
   - component: {fileID: 567723790}
+  - component: {fileID: 567723791}
   m_Layer: 0
   m_Name: ClusterRenderer
   m_TagString: Untagged
@@ -614,8 +615,6 @@
   m_RequiresDepthTexture: 0
   m_RequiresColorTexture: 0
   m_Version: 2
-<<<<<<< HEAD
-=======
 --- !u!20 &567723791
 Camera:
   m_ObjectHideFlags: 0
@@ -659,7 +658,6 @@
   m_OcclusionCulling: 1
   m_StereoConvergence: 10
   m_StereoSeparation: 0.022
->>>>>>> 15d8110c
 --- !u!1 &583575040
 GameObject:
   m_ObjectHideFlags: 0
@@ -2151,23 +2149,15 @@
       objectReference: {fileID: 0}
     - target: {fileID: 400713408593692141, guid: 10542919bdbc9774aaf7a48f1bc98837, type: 3}
       propertyPath: m_LocalPosition.x
-      value: 0
+      value: -0.39
       objectReference: {fileID: 0}
     - target: {fileID: 400713408593692141, guid: 10542919bdbc9774aaf7a48f1bc98837, type: 3}
       propertyPath: m_LocalPosition.y
-<<<<<<< HEAD
-      value: 1.5
-      objectReference: {fileID: 0}
-    - target: {fileID: 400713408593692141, guid: 10542919bdbc9774aaf7a48f1bc98837, type: 3}
-      propertyPath: m_LocalPosition.z
-      value: -5
-=======
       value: 1.39
       objectReference: {fileID: 0}
     - target: {fileID: 400713408593692141, guid: 10542919bdbc9774aaf7a48f1bc98837, type: 3}
       propertyPath: m_LocalPosition.z
       value: -7.39
->>>>>>> 15d8110c
       objectReference: {fileID: 0}
     - target: {fileID: 400713408593692141, guid: 10542919bdbc9774aaf7a48f1bc98837, type: 3}
       propertyPath: m_LocalRotation.w
