--- conflicted
+++ resolved
@@ -7,13 +7,9 @@
 using UnityEngine.SceneManagement;
 using UnityEngine.TestTools;
 
-<<<<<<< HEAD
 namespace Unity.ClusterDisplay.Graphics.Tests
-=======
-public class CameraOverrideProjectionTest : ClusterRendererTestReferenceCamera
->>>>>>> 15d8110c
 {
-    public class CameraOverrideProjectionTest : ClusterRendererPostProcessTest
+    public class CameraOverrideProjectionTest : ClusterRendererTestReferenceCamera
     {
         [OneTimeSetUp]
         public void LoadScene()
@@ -35,55 +31,35 @@
                 yield return "Vignette";
             }
         }
-<<<<<<< HEAD
 
         [UnityTest]
-        public IEnumerator CompareVanillaAndStitchedCluster([ValueSource("VolumeProfileNames")] string profileName)
+        public IEnumerator CompareReferenceAndCameraOverride([ValueSource("VolumeProfileNames")] string profileName)
         {
-            var exceptionHandler = profileName == "FilmGrain" ? () => Debug.LogError("Film grain test requires the LWRP_DEBUG_STATIC_POSTFX scripting symbol to be defined in the Player Settings.") : (Action)null;
-
-            yield return RenderAndCompare(() =>
-            {
-                var cameraTransform = m_Camera.transform;
-                var projection = m_ClusterRenderer.ProjectionPolicy as CameraOverrideProjection;
-                Assert.That(projection, Is.Not.Null);
-                projection.Overrides = CameraOverrideProjection.OverrideProperty.All;
-                projection.Position = cameraTransform.position;
-                projection.Rotation = cameraTransform.rotation;
-                projection.ProjectionMatrix = m_Camera.projectionMatrix;
-                projection.NodeID = 0;
-                m_Volume.profile = LoadVolumeProfile(profileName);
-            }, null, exceptionHandler);
+            yield return CompareReferenceAndCluster(profileName, () =>
+                {
+                    // Set up the projection with the override properties
+                    var cameraTransform = m_ReferenceCamera.transform;
+                    var projection = m_ClusterRenderer.ProjectionPolicy as CameraOverrideProjection;
+                    Assert.That(projection, Is.Not.Null);
+                    projection.Overrides = CameraOverrideProjection.OverrideProperty.All;
+                    projection.Position = cameraTransform.position;
+                    projection.Rotation = cameraTransform.rotation;
+                    projection.NodeID = 0;
+                    projection.ProjectionMatrix = m_ReferenceCamera.projectionMatrix;
+                },
+                profileName == "FilmGrain"
+                    ? () => Debug.LogError(
+                        "Film grain test requires the LWRP_DEBUG_STATIC_POSTFX scripting symbol to be defined in the Player Settings.")
+                    : null);
         }
 
-        
         [UnityTest]
-        public IEnumerator CompareVanillaAndStitchedClusterWithOverscan([ValueSource("VolumeProfileOverscanSupportNames")]
-            string profileName)
+        public IEnumerator CompareReferenceAndCameraOverrideWithOverscan([ValueSource("VolumeProfileOverscanSupportNames")] string profileName)
         {
-            yield return RenderAndCompare(() =>
+            yield return CompareReferenceAndCluster(profileName, () =>
             {
                 m_ClusterRenderer.Settings.OverScanInPixels = 64;
-                
-                var cameraTransform = m_Camera.transform;
-                var projection = m_ClusterRenderer.ProjectionPolicy as CameraOverrideProjection;
-                Assert.That(projection, Is.Not.Null);
-                projection.Overrides = CameraOverrideProjection.OverrideProperty.All;
-                projection.Position = cameraTransform.position;
-                projection.Rotation = cameraTransform.rotation;
-                projection.ProjectionMatrix = m_Camera.projectionMatrix;
-                projection.NodeID = 0;
-                m_Volume.profile = LoadVolumeProfile(profileName);
-            });
-        }
-=======
-    }
 
-    [UnityTest]
-    public IEnumerator CompareReferenceAndCameraOverride([ValueSource("VolumeProfileNames")] string profileName)
-    {
-        yield return CompareReferenceAndCluster(profileName, () =>
-            {
                 // Set up the projection with the override properties
                 var cameraTransform = m_ReferenceCamera.transform;
                 var projection = m_ClusterRenderer.ProjectionPolicy as CameraOverrideProjection;
@@ -91,30 +67,9 @@
                 projection.Overrides = CameraOverrideProjection.OverrideProperty.All;
                 projection.Position = cameraTransform.position;
                 projection.Rotation = cameraTransform.rotation;
+                projection.NodeID = 0;
                 projection.ProjectionMatrix = m_ReferenceCamera.projectionMatrix;
-            },
-            profileName == "FilmGrain"
-                ? () => Debug.LogError(
-                    "Film grain test requires the LWRP_DEBUG_STATIC_POSTFX scripting symbol to be defined in the Player Settings.")
-                : null);
-    }
-
-    [UnityTest]
-    public IEnumerator CompareReferenceAndCameraOverrideWithOverscan([ValueSource("VolumeProfileOverscanSupportNames")] string profileName)
-    {
-        yield return CompareReferenceAndCluster(profileName, () =>
-        {
-            m_ClusterRenderer.Settings.OverScanInPixels = 64;
-
-            // Set up the projection with the override properties
-            var cameraTransform = m_ReferenceCamera.transform;
-            var projection = m_ClusterRenderer.ProjectionPolicy as CameraOverrideProjection;
-            Assert.That(projection, Is.Not.Null);
-            projection.Overrides = CameraOverrideProjection.OverrideProperty.All;
-            projection.Position = cameraTransform.position;
-            projection.Rotation = cameraTransform.rotation;
-            projection.ProjectionMatrix = m_ReferenceCamera.projectionMatrix;
-        });
->>>>>>> 15d8110c
+            });
+        }
     }
 }