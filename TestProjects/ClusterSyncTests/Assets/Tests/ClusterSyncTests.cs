--- conflicted
+++ resolved
@@ -61,21 +61,12 @@
         [Test]
         public void TestClusterDisplayState()
         {
-<<<<<<< HEAD
-            Assert.That(ClusterDisplayState.IsActive, Is.False);
-=======
             Assert.That(ClusterDisplayState.GetIsActive(), Is.False);
->>>>>>> 1c5830f2
 
             var clusterSync = new ClusterSync();
             ServiceLocator.Provide<IClusterSyncState>(clusterSync);
 
-<<<<<<< HEAD
-            Assert.That(ClusterDisplayState.TryGetIsClusterLogicEnabled(out var isClusterLogicEnabled), Is.True);
-            Assert.That(isClusterLogicEnabled, Is.False);
-=======
             Assert.That(ClusterDisplayState.GetIsClusterLogicEnabled(), Is.False);
->>>>>>> 1c5830f2
 
             m_Instances.Add(clusterSync);
         }
