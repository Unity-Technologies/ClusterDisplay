using UnityEngine;
using UnityEngine.Rendering;

namespace Unity.ClusterDisplay.Graphics
{
    /// <summary>
    /// Performs custom cluster rendering logic.
    /// </summary>
    /// <remarks>
    /// Implement this abstract class to perform custom rendering and presentation operations.
    /// </remarks>
    abstract class ProjectionPolicy : ScriptableObject
    {
        /// <summary>
        /// Called just before the frame is rendered.
        /// </summary>
        /// <param name="clusterSettings">The current cluster display settings.</param>
        /// <param name="activeCamera">The current "main" camera.
        /// </param>
        /// <remarks>
        /// The <paramref name="activeCamera"/> will be disabled by default so it will not be rendered
        /// normally. At this point, you can perform special logic, such as manipulating projection
        /// matrices, rendering to a <see cref="RenderTexture"/>, etc. Do not draw anything to the screen;
        /// that should happen in your <see cref="Present"/> method.
        /// </remarks>
        public abstract void UpdateCluster(
            ClusterRenderer.PreRenderCameraDataOverride preRenderCameraDataOverride, 
            ClusterRendererSettings clusterSettings, 
            Camera activeCamera);

        /// <summary>
        /// Called after all rendering commands have been enqueued in the rendering pipeline.
        /// </summary>
        /// <param name="args">A <see cref="PresentArgs"/> struct holding present arguments.</param>
        /// <remarks>
        /// At this point, you can enqueue any commands that are required to draw the final
        /// output to the current display output device.
        /// </remarks>
<<<<<<< HEAD
        public abstract void Present(CommandBuffer commandBuffer);
		
        public abstract void OnEnable();
        public abstract void OnDisable();
=======
        public abstract void Present(PresentArgs args);
>>>>>>> 148bfb6a

        public virtual Matrix4x4 Origin { get; set; }
    }
}<|MERGE_RESOLUTION|>--- conflicted
+++ resolved
@@ -36,14 +36,10 @@
         /// At this point, you can enqueue any commands that are required to draw the final
         /// output to the current display output device.
         /// </remarks>
-<<<<<<< HEAD
-        public abstract void Present(CommandBuffer commandBuffer);
+        public abstract void Present(PresentArgs args);
 		
         public abstract void OnEnable();
         public abstract void OnDisable();
-=======
-        public abstract void Present(PresentArgs args);
->>>>>>> 148bfb6a
 
         public virtual Matrix4x4 Origin { get; set; }
     }
