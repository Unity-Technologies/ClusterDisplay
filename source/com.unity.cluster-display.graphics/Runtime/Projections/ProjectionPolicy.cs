<<<<<<< HEAD
using System.Collections.Generic;
=======
using Unity.ClusterDisplay.Utils;
>>>>>>> 06a87f5d
using UnityEngine;

namespace Unity.ClusterDisplay.Graphics
{
    /// <summary>
    /// Performs custom cluster rendering logic.
    /// </summary>
    /// <remarks>
    /// Implement this abstract class to perform custom rendering and presentation operations.
    /// </remarks>
    public abstract class ProjectionPolicy : ScriptableObject
    {
        [SerializeField]
<<<<<<< HEAD
        protected bool m_IsDebug;

        Material m_CustomBlitMaterial;
        Dictionary<int, MaterialPropertyBlock> m_CustomBlitMaterialPropertyBlocks;
        MaterialPropertyBlock m_CustomBlitMaterialPropertyBlock;

        protected Material customBlitMaterial => m_CustomBlitMaterial;

        protected MaterialPropertyBlock GetCustomBlitMaterialPropertyBlocks(int index)
        {
            if (m_CustomBlitMaterialPropertyBlocks == null)
            {
                if (m_CustomBlitMaterialPropertyBlock != null)
                {
                    return m_CustomBlitMaterialPropertyBlock;
                }

                return null;
            }

            if (!m_CustomBlitMaterialPropertyBlocks.TryGetValue(index, out var materialPropertyBlock))
            {
                throw new System.ArgumentException($"There is no: {nameof(MaterialPropertyBlock)} for index: {index}");
            }

            if (materialPropertyBlock == null)
            {
                throw new System.ArgumentException($"NULL: {nameof(MaterialPropertyBlock)} for index: {index}");
            }

            return materialPropertyBlock;
        }

        public void SetCustomBlitMaterial(Material material, MaterialPropertyBlock materialPropertyBlock = null)
        {
            m_CustomBlitMaterial = material;
            m_CustomBlitMaterialPropertyBlock = materialPropertyBlock;
        }

        public void SetCustomBlitMaterial(Material material, Dictionary<int, MaterialPropertyBlock> materialPropertyBlocks = null)
        {
            m_CustomBlitMaterial = material;
            m_CustomBlitMaterialPropertyBlocks = materialPropertyBlocks;
        }
        
=======
        bool m_IsDebug;

        [SerializeField]
        int m_NodeIndexOverride;

>>>>>>> 06a87f5d
        /// <summary>
        /// Called just before the frame is rendered.
        /// </summary>
        /// <param name="clusterSettings">The current cluster display settings.</param>
        /// <param name="activeCamera">The current "main" camera.
        /// </param>
        /// <remarks>
        /// The <paramref name="activeCamera"/> will be disabled by default so it will not be rendered
        /// normally. At this point, you can perform special logic, such as manipulating projection
        /// matrices, rendering to a <see cref="RenderTexture"/>, etc. Do not draw anything to the screen;
        /// that should happen in your <see cref="Present"/> method.
        /// </remarks>
        public abstract void UpdateCluster(ClusterRendererSettings clusterSettings, Camera activeCamera);

        /// <summary>
        /// Called after all rendering commands have been enqueued in the rendering pipeline.
        /// </summary>
        /// <param name="args">A <see cref="PresentArgs"/> struct holding present arguments.</param>
        /// <remarks>
        /// At this point, you can enqueue any commands that are required to draw the final
        /// output to the current display output device.
        /// </remarks>
        public abstract void Present(PresentArgs args);

        /// <summary>
        /// Called on the <see cref="ClusterRenderer"/>'s <c>OnDrawGizmos</c> event.
        /// </summary>
        public virtual void OnDrawGizmos() { }

        /// <summary>
        /// Gets or sets the origin of the cluster display.
        /// </summary>
        public virtual Matrix4x4 Origin { get; set; }

        /// <summary>
        /// Specifies whether debug mode is enabled.
        /// </summary>
        public bool IsDebug
        {
            set => m_IsDebug = value;
            get => m_IsDebug;
        }

        public int NodeIndexOverride
        {
            get => m_NodeIndexOverride;
            set => m_NodeIndexOverride = value;
        }

        protected int GetEffectiveNodeIndex() =>
            !IsDebug && ServiceLocator.TryGet(out IClusterSyncState clusterSync) &&
            clusterSync.IsClusterLogicEnabled
                ? clusterSync.RenderNodeID
                : NodeIndexOverride;
    }
}<|MERGE_RESOLUTION|>--- conflicted
+++ resolved
@@ -1,8 +1,3 @@
-<<<<<<< HEAD
-using System.Collections.Generic;
-=======
-using Unity.ClusterDisplay.Utils;
->>>>>>> 06a87f5d
 using UnityEngine;
 
 namespace Unity.ClusterDisplay.Graphics
@@ -16,8 +11,7 @@
     public abstract class ProjectionPolicy : ScriptableObject
     {
         [SerializeField]
-<<<<<<< HEAD
-        protected bool m_IsDebug;
+        bool m_IsDebug;
 
         Material m_CustomBlitMaterial;
         Dictionary<int, MaterialPropertyBlock> m_CustomBlitMaterialPropertyBlocks;
@@ -61,14 +55,10 @@
             m_CustomBlitMaterial = material;
             m_CustomBlitMaterialPropertyBlocks = materialPropertyBlocks;
         }
-        
-=======
-        bool m_IsDebug;
 
         [SerializeField]
         int m_NodeIndexOverride;
 
->>>>>>> 06a87f5d
         /// <summary>
         /// Called just before the frame is rendered.
         /// </summary>
