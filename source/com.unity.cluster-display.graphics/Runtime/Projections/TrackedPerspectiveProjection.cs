using System;
using System.Collections.Generic;
using Unity.ClusterDisplay.Utils;
using UnityEngine;
using UnityEngine.Assertions;
using UnityEngine.Experimental.Rendering;
using UnityEngine.Rendering;

namespace Unity.ClusterDisplay.Graphics
{
    [PopupItem("Tracked Perspective")]
    [CreateAssetMenu(fileName = "TrackedPerspectiveProjection",
        menuName = "Cluster Display/Tracked Perspective Projection")]
    sealed class TrackedPerspectiveProjection : ProjectionPolicy
    {
        // TODO: Create a custom icon for this.
        const string k_SurfaceIconName = "d_BuildSettings.Standalone.Small";

        [SerializeField]
        List<ProjectionSurface> m_ProjectionSurfaces = new();

        [SerializeField]
        int m_NodeIndexOverride;

        readonly Dictionary<int, RenderTexture> m_RenderTargets = new();
        BlitCommand m_BlitCommand;

        readonly UnityEngine.Pool.ObjectPool<ProjectionPreview> m_PreviewPool =
            new(
                createFunc: ProjectionPreview.Create,
                actionOnGet: p => p.gameObject.SetActive(true),
                actionOnRelease: p => p.gameObject.SetActive(false),
                actionOnDestroy: p => DestroyImmediate(p.gameObject)
            );

        readonly List<ProjectionPreview> m_ActivePreviews = new();

        public IReadOnlyList<ProjectionSurface> Surfaces => m_ProjectionSurfaces;

        public bool SetSurface(ProjectionSurface surface, int index = -1)
        {
            if (index == -1)
            {
                m_ProjectionSurfaces.Add(surface);
                return true;
            }

            if (index > -1 && index < m_ProjectionSurfaces.Count)
            {
                m_ProjectionSurfaces[index] = surface;
                return true;
            }

            return false;
        }

        void OnDisable()
        {
            ClearPreviews();
            foreach (var rt in m_RenderTargets.Values)
            {
                if (rt != null)
                {
                    rt.Release();
                }
            }
            m_RenderTargets.Clear();
        }

        public override void UpdateCluster(ClusterRendererSettings clusterSettings, Camera activeCamera)
        {
            // TODO: nodeID does not change, so we should only need to initialize it once.
            var nodeIndex =
                !m_IsDebug && ServiceLocator.TryGet<IClusterSyncState>(out var clusterSync)

                    ? clusterSync.NodeID
                    : m_NodeIndexOverride;

            if (nodeIndex >= m_ProjectionSurfaces.Count)
            {
                return;
            }

            if (m_IsDebug)
            {
                for (var index = 0; index < m_ProjectionSurfaces.Count; index++)
                {
                    RenderSurface(index, clusterSettings, activeCamera);
                }
            }
            else
            {
                RenderSurface(nodeIndex, clusterSettings, activeCamera);
            }

            m_BlitCommand = new BlitCommand(
                m_RenderTargets[nodeIndex],
                new BlitParams(
                        m_ProjectionSurfaces[nodeIndex].ScreenResolution,
                        clusterSettings.OverScanInPixels, Vector2.zero)
                    .ScaleBias,
<<<<<<< HEAD
                GraphicsUtil.k_IdentityScaleBias,
                GetOverridingBlitMaterial(),
                GetOverridingBlitPropertyBlock(nodeIndex));
            
=======
                GraphicsUtil.k_IdentityScaleBias);

>>>>>>> 15d8110c
            ClearPreviews();
            if (m_IsDebug)
            {
                DrawPreview(clusterSettings);
            }
        }

        public override void Present(PresentArgs args)
        {
            if (m_ProjectionSurfaces.Count == 0 || m_BlitCommand.texture == null)
            {
                return;
            }

            GraphicsUtil.Blit(args.CommandBuffer, m_BlitCommand, args.FlipY);
        }

        void ClearPreviews()
        {
            foreach (var preview in m_ActivePreviews)
            {
                m_PreviewPool.Release(preview);
            }

            m_ActivePreviews.Clear();
        }

        void DrawPreview(ClusterRendererSettings clusterSettings)
        {
            for (var index = 0; index < m_ProjectionSurfaces.Count; index++)
            {
                if (m_RenderTargets.TryGetValue(index, out var rt))
                {
                    var surface = m_ProjectionSurfaces[index];
                    var preview = m_PreviewPool.Get();
                    m_ActivePreviews.Add(preview);

                    preview.Draw(Origin.MultiplyPoint(surface.LocalPosition),
                        Origin.rotation * surface.LocalRotation,
                        surface.Scale,
                        rt,
                        surface.ScreenResolution,
                        clusterSettings.OverScanInPixels);
                }
            }
        }

        public override void OnDrawGizmos()
        {
#if UNITY_EDITOR
            foreach (var surface in Surfaces)
            {
                Gizmos.DrawIcon(Origin.MultiplyPoint(surface.LocalPosition), k_SurfaceIconName);
            }
#endif
        }

        public void AddSurface()
        {
            m_ProjectionSurfaces.Add(ProjectionSurface.Create($"Screen {m_ProjectionSurfaces.Count}"));
        }

        public void RemoveSurface(int index)
        {
            m_ProjectionSurfaces.RemoveAt(index);

            if (m_RenderTargets.TryGetValue(index, out var rt))
            {
                rt.Release();
                m_RenderTargets.Remove(index);
            }
        }

        public void SetSurface(int index, ProjectionSurface surface)
        {
            Assert.IsTrue(index < m_ProjectionSurfaces.Count);
            m_ProjectionSurfaces[index] = surface;
        }

        RenderTexture GetRenderTexture(int index, Vector2Int overscannedSize)
        {
            m_RenderTargets.TryGetValue(index, out var rt);

            if (GraphicsUtil.AllocateIfNeeded(
                ref rt,
                overscannedSize.x,
                overscannedSize.y))
            {
                m_RenderTargets[index] = rt;
            }

            return rt;
        }

        void RenderSurface(int index, ClusterRendererSettings clusterSettings, Camera activeCamera)
        {
            var surface = m_ProjectionSurfaces[index];
            var overscannedSize = surface.ScreenResolution + clusterSettings.OverScanInPixels * 2 * Vector2Int.one;

            var surfacePlane = surface.GetFrustumPlane(Origin);

            var cameraTransform = activeCamera.transform;
            var position = cameraTransform.position;

            var lookAtPoint = ProjectPointToPlane(position, surfacePlane);

            if (m_IsDebug)
            {
                Debug.DrawLine(position, lookAtPoint);
            }

            var upDir = surfacePlane.TopLeft - surfacePlane.BottomLeft;
            var alignedRotation = Quaternion.LookRotation(lookAtPoint - position, upDir);
            var alignedCameraTransform = Matrix4x4.TRS(position, alignedRotation, Vector3.one);

            var planeInViewCoords = surfacePlane.ApplyTransform(alignedCameraTransform.inverse);

            var projectionMatrix = GetProjectionMatrix(activeCamera.projectionMatrix,
                planeInViewCoords,
                surface.ScreenResolution,
                clusterSettings.OverScanInPixels);

            using var cameraScope = CameraScopeFactory.Create(activeCamera, RenderFeature.AsymmetricProjection);

            cameraScope.Render(GetRenderTexture(index, overscannedSize),
                projectionMatrix,
                position: cameraTransform.position,
                rotation: alignedRotation);
        }

        static Vector3 ProjectPointToPlane(Vector3 pt, in ProjectionSurface.FrustumPlane plane)
        {
            var normal = Vector3.Cross(plane.BottomRight - plane.BottomLeft,
                    plane.TopLeft - plane.BottomLeft)
                .normalized;
            return pt - Vector3.Dot(pt - plane.BottomLeft, normal) * normal;
        }

        static Matrix4x4 GetProjectionMatrix(
            Matrix4x4 originalProjection,
            in ProjectionSurface.FrustumPlane plane,
            Vector2Int resolution,
            int overScanInPixels)
        {
            var planeLeft = plane.BottomLeft.x;
            var planeRight = plane.BottomRight.x;
            var planeDepth = plane.BottomLeft.z;
            var planeTop = plane.TopLeft.y;
            var planeBottom = plane.BottomLeft.y;
            var originalFrustum = originalProjection.decomposeProjection;
            var frustumPlanes = new FrustumPlanes
            {
                zNear = originalFrustum.zNear,
                zFar = originalFrustum.zFar,
                left = planeLeft * originalFrustum.zNear / planeDepth,
                right = planeRight * originalFrustum.zNear / planeDepth,
                top = planeTop * originalFrustum.zNear / planeDepth,
                bottom = planeBottom * originalFrustum.zNear / planeDepth
            };

            var frustumSize = new Vector2(
                frustumPlanes.right - frustumPlanes.left,
                frustumPlanes.top - frustumPlanes.bottom);
            var overscanDelta = frustumSize / resolution * overScanInPixels;
            frustumPlanes.left -= overscanDelta.x;
            frustumPlanes.right += overscanDelta.x;
            frustumPlanes.bottom -= overscanDelta.y;
            frustumPlanes.top += overscanDelta.y;

            return Matrix4x4.Frustum(frustumPlanes);
        }
    }
}<|MERGE_RESOLUTION|>--- conflicted
+++ resolved
@@ -99,15 +99,10 @@
                         m_ProjectionSurfaces[nodeIndex].ScreenResolution,
                         clusterSettings.OverScanInPixels, Vector2.zero)
                     .ScaleBias,
-<<<<<<< HEAD
                 GraphicsUtil.k_IdentityScaleBias,
                 GetOverridingBlitMaterial(),
                 GetOverridingBlitPropertyBlock(nodeIndex));
             
-=======
-                GraphicsUtil.k_IdentityScaleBias);
-
->>>>>>> 15d8110c
             ClearPreviews();
             if (m_IsDebug)
             {
