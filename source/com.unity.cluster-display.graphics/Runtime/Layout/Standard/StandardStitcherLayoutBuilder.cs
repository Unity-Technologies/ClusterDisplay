--- conflicted
+++ resolved
@@ -16,13 +16,6 @@
         public StandardStitcherLayoutBuilder(IClusterRenderer clusterRenderer) : base(clusterRenderer) {}
         public override void Dispose() {}
 
-<<<<<<< HEAD
-        public override ClusterRenderer.LayoutMode layoutMode => ClusterRenderer.LayoutMode.StandardStitcher;
-        private StandardStitcherRTManager m_RTManager = new StandardStitcherRTManager();
-        private RenderTexture BlitRT(int tileCount, int tileIndex, int width, int height) => m_RTManager.BlitRenderTexture(tileCount, tileIndex, width, height, GraphicsFormat.R8G8B8A8_SRGB);
-        private RenderTexture PresentRT(int width, int height) => m_RTManager.PresentRenderTexture(width, height, GraphicsFormat.R8G8B8A8_SRGB);
-        private Rect m_OverscannedRect;
-=======
         private void ClearTiles (int numTiles)
         {
             var cmd = CommandBufferPool.Get("ClearRT");
@@ -38,7 +31,6 @@
             UnityEngine.Graphics.ExecuteCommandBuffer(cmd);
             cmd.Clear();
         }
->>>>>>> 8c0b237d
 
         /// <summary>
         /// Where rendering actually occurs.
@@ -58,41 +50,19 @@
             if (!camera.TryGetCullingParameters(false, out var cullingParams))
                 return;
 
-<<<<<<< HEAD
-            m_OverscannedRect = CalculateOverscannedRect(Screen.width, Screen.height);
-            var cachedProjectionMatrix = k_ClusterRenderer.cameraController.CacheAndReturnProjectionMatrix();
-=======
             var m_OverscannedRect = CalculateOverscannedRect(Screen.width, Screen.height);
             var startingProjectionMatrix = camera.projectionMatrix;
->>>>>>> 8c0b237d
 
             for (var i = 0; i < numTiles; i++)
             {
                 CalculateStitcherLayout(
                     camera, 
-<<<<<<< HEAD
-                    cachedProjectionMatrix,
-=======
                     startingProjectionMatrix,
->>>>>>> 8c0b237d
                     i, 
                     ref cullingParams, 
                     out var percentageViewportSubsection, 
                     out var viewportSubsection, 
                     out var asymmetricProjectionMatrix);
-<<<<<<< HEAD
-
-                ClusterRenderer.ToggleClusterDisplayShaderKeywords(keywordEnabled: k_ClusterRenderer.context.debugSettings.enableKeyword);
-                UploadClusterDisplayParams(GraphicsUtil.GetClusterDisplayParams(viewportSubsection, k_ClusterRenderer.context.globalScreenSize, k_ClusterRenderer.context.gridSize));
-
-                var blitRT = BlitRT(numTiles, i, (int)m_OverscannedRect.width, (int)m_OverscannedRect.height);
-                CalculcateAndQueueStitcherParameters(blitRT, m_OverscannedRect, percentageViewportSubsection);
-
-                camera.targetTexture = blitRT;
-                camera.projectionMatrix = asymmetricProjectionMatrix;
-                camera.cullingMatrix = asymmetricProjectionMatrix * camera.worldToCameraMatrix;
-
-=======
 
                 ClusterRenderer.ToggleClusterDisplayShaderKeywords(keywordEnabled: k_ClusterRenderer.context.debugSettings.enableKeyword);
                 UploadClusterDisplayParams(GraphicsUtil.GetClusterDisplayParams(viewportSubsection, k_ClusterRenderer.context.globalScreenSize, k_ClusterRenderer.context.gridSize));
@@ -104,20 +74,14 @@
                 camera.projectionMatrix = asymmetricProjectionMatrix;
                 camera.cullingMatrix = asymmetricProjectionMatrix * camera.worldToCameraMatrix;
 
->>>>>>> 8c0b237d
                 camera.Render();
             }
 
             k_ClusterRenderer.cameraController.ResetProjectionMatrix();
-<<<<<<< HEAD
-=======
 
         }
 
-        public override void OnBeginFrameRender(ScriptableRenderContext context, Camera[] cameras) 
-        {
->>>>>>> 8c0b237d
-        }
+        public override void OnBeginFrameRender(ScriptableRenderContext context, Camera[] cameras) {}
 
         public override void OnBeginCameraRender(ScriptableRenderContext context, Camera camera) {}
         public override void OnEndCameraRender(ScriptableRenderContext context, Camera camera) {}
@@ -159,15 +123,9 @@
                 cmd.SetViewport(croppedViewport);
                 var sourceRT = stitcherParameters.sourceRT as RenderTexture;
 
-                var blitRT = BlitRT(numTiles, i, (int)m_OverscannedRect.width, (int)m_OverscannedRect.height);
-
                 Blit(
                     cmd, 
-<<<<<<< HEAD
-                    blitRT,
-=======
                     sourceRT, 
->>>>>>> 8c0b237d
                     stitcherParameters.scaleBiasTex, 
                     stitcherParameters.scaleBiasRT);
             }
@@ -176,11 +134,8 @@
 
             UnityEngine.Graphics.ExecuteCommandBuffer(cmd);
             cmd.Clear();
-<<<<<<< HEAD
-=======
 
             k_ClusterRenderer.cameraController.presenter.presentRT = presentRT;
->>>>>>> 8c0b237d
 
 #if UNITY_EDITOR
             UnityEditor.SceneView.RepaintAll();
