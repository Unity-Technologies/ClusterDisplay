﻿using UnityEngine;
using UnityEngine.Assertions;
using UnityEngine.Rendering;
using GraphicsFormat = UnityEngine.Experimental.Rendering.GraphicsFormat;

namespace Unity.ClusterDisplay.Graphics
{
    /// <summary>
    /// Disables the camera and loops through each tile calling Camera.Render(), then stitches it together.
    /// </summary>
    public class StandardStitcherLayoutBuilder : StitcherLayoutBuilder, ILayoutBuilder
    {
        public StandardStitcherLayoutBuilder(IClusterRenderer clusterRenderer) : base(clusterRenderer) {}
        public override void Dispose() {}

        public override ClusterRenderer.LayoutMode layoutMode => ClusterRenderer.LayoutMode.StandardStitcher;
        private StandardStitcherRTManager m_RTManager = new StandardStitcherRTManager();
        private RenderTexture BlitRT(int tileCount, int tileIdnex, int width, int height) => m_RTManager.BlitRenderTexture(tileCount, tileIdnex, width, height, GraphicsFormat.R8G8B8A8_SRGB);
        private RenderTexture PresentRT(int width, int height) => m_RTManager.PresentRenderTexture(width, height, GraphicsFormat.R8G8B8A8_SRGB);
        private Rect m_OverscannedRect;

        /// <summary>
        /// Where rendering actually occurs.
        /// </summary>
        public override void LateUpdate ()
        {
            var camera = k_ClusterRenderer.cameraController.contextCamera;
            if (camera == null)
                return;

            if (camera.enabled)
                camera.enabled = false;
            camera.usePhysicalProperties = true;

            if (!ValidGridSize(out var numTiles))
                return;

            if (!camera.TryGetCullingParameters(false, out var cullingParams))
                return;

            m_OverscannedRect = CalculateOverscannedRect(Screen.width, Screen.height);

            for (var i = 0; i < numTiles; i++)
            {
                k_ClusterRenderer.cameraController.CacheContextProjectionMatrix();
                CalculateStitcherLayout(
                    camera, 
                    i, 
                    ref cullingParams, 
                    out var percentageViewportSubsection, 
                    out var viewportSubsection, 
                    out var projectionMatrix);

                var blitRT = BlitRT(numTiles, i, (int)m_OverscannedRect.width, (int)m_OverscannedRect.height);
                CalculcateAndQueueStitcherParameters(blitRT, m_OverscannedRect, percentageViewportSubsection);
                camera.targetTexture = blitRT;

                camera.projectionMatrix = projectionMatrix;
                camera.cullingMatrix = projectionMatrix * camera.worldToCameraMatrix;

<<<<<<< HEAD
                ClusterRenderer.ToggleClusterDisplayShaderKeywords(keywordEnabled: k_ClusterRenderer.context.debugSettings.enableKeyword);
                UploadClusterDisplayParams(GraphicsUtil.GetClusterDisplayParams(viewportSubsection, k_ClusterRenderer.context.globalScreenSize, k_ClusterRenderer.context.gridSize));
=======
                UploadClusterDisplayParams(GraphicsUtil.GetHdrpClusterDisplayParams(viewportSubsection, k_ClusterRenderer.context.globalScreenSize, k_ClusterRenderer.context.gridSize));
>>>>>>> 063ed9ff
                camera.Render();

                k_ClusterRenderer.cameraController.ApplyCachedProjectionMatrixToContext();
            }
        }

        public override void OnBeginFrameRender(ScriptableRenderContext context, Camera[] cameras) {}
        public override void OnBeginCameraRender(ScriptableRenderContext context, Camera camera) {}
        public override void OnEndCameraRender(ScriptableRenderContext context, Camera camera) {}

        /// <summary>
        /// When were done with this frame, stitch the results together.
        /// </summary>
        /// <param name="context"></param>
        /// <param name="cameras"></param>
        public override void OnEndFrameRender(ScriptableRenderContext context, Camera[] cameras) 
        {
            if (!ValidGridSize(out var numTiles))
                return;

            // Once the queue reaches the number of tiles, then we perform the blit copy.
            if (m_QueuedStitcherParameters.Count < numTiles)
                return;

            var croppedSize = CalculateCroppedSize(m_OverscannedRect, k_ClusterRenderer.context.overscanInPixels);
            var presentRT = PresentRT((int)Screen.width, (int)Screen.height);
            k_ClusterRenderer.cameraController.presenter.presentRT = presentRT;

            var cmd = CommandBufferPool.Get("BlitToClusteredPresent");
            cmd.SetRenderTarget(k_ClusterRenderer.cameraController.presenter.presentRT);
            cmd.ClearRenderTarget(true, true, k_ClusterRenderer.context.debug ? k_ClusterRenderer.context.bezelColor : Color.black);

            for (var i = 0; i < numTiles; i++)
            {
                Rect croppedViewport = GraphicsUtil.TileIndexToViewportSection(k_ClusterRenderer.context.gridSize, i);
                var stitcherParameters = m_QueuedStitcherParameters.Dequeue();

                croppedViewport.x *= croppedSize.x;
                croppedViewport.y *= croppedSize.y;
                croppedViewport.width *= croppedSize.x;
                croppedViewport.height *= croppedSize.y;

                cmd.SetViewport(croppedViewport);

                Blit(
                    cmd, 
                    k_ClusterRenderer.cameraController.presenter.presentRT, 
                    // stitcherParameters.targetRT as RenderTexture, 
                    stitcherParameters.scaleBiasTex, 
                    stitcherParameters.scaleBiasRT);
            }

            m_QueuedStitcherParameters.Clear();
            UnityEngine.Graphics.ExecuteCommandBuffer(cmd);

#if UNITY_EDITOR
            UnityEditor.SceneView.RepaintAll();
#endif
        }
    }
}<|MERGE_RESOLUTION|>--- conflicted
+++ resolved
@@ -58,12 +58,9 @@
                 camera.projectionMatrix = projectionMatrix;
                 camera.cullingMatrix = projectionMatrix * camera.worldToCameraMatrix;
 
-<<<<<<< HEAD
                 ClusterRenderer.ToggleClusterDisplayShaderKeywords(keywordEnabled: k_ClusterRenderer.context.debugSettings.enableKeyword);
                 UploadClusterDisplayParams(GraphicsUtil.GetClusterDisplayParams(viewportSubsection, k_ClusterRenderer.context.globalScreenSize, k_ClusterRenderer.context.gridSize));
-=======
-                UploadClusterDisplayParams(GraphicsUtil.GetHdrpClusterDisplayParams(viewportSubsection, k_ClusterRenderer.context.globalScreenSize, k_ClusterRenderer.context.gridSize));
->>>>>>> 063ed9ff
+
                 camera.Render();
 
                 k_ClusterRenderer.cameraController.ApplyCachedProjectionMatrixToContext();
