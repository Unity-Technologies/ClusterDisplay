﻿using UnityEngine;
using UnityEngine.Rendering;
using GraphicsFormat = UnityEngine.Experimental.Rendering.GraphicsFormat;

namespace Unity.ClusterDisplay.Graphics
{
    /// <summary>
    /// Disables the camera and calls Camera.Render() for a single tile.
    /// </summary>
    public class StandardTileLayoutBuilder : TileLayoutBuilder, ILayoutBuilder
    {
<<<<<<< HEAD
        public StandardTileLayoutBuilder(IClusterRenderer clusterRenderer) : base(clusterRenderer) {}

        public override void Dispose() {}

#if CLUSTER_DISPLAY_XR
        public RenderTexture BlitRT(int width, int height) => m_RTManager.BlitRTHandle(width, height);
        public RenderTexture PresentRT(int width, int height) => m_RTManager.PresentRTHandle(width, height);
#else
        public RenderTexture SourceRT(int width, int height) => m_RTManager.SourceRenderTexture(width, height, GraphicsFormat.B8G8R8A8_SRGB);
        public RenderTexture PresentRT(int width, int height) => m_RTManager.PresentRenderTexture(width, height, GraphicsFormat.B8G8R8A8_SRGB);
        public RenderTexture BackBufferRT(int width, int height) => m_RTManager.BackBufferRenderTexture(width, height, GraphicsFormat.B8G8R8A8_SRGB);
#endif
=======
        private StandardTileRTManager m_RTManager = new StandardTileRTManager();
>>>>>>> 8c0b237d
        private Rect m_OverscannedRect;

        public override ClusterRenderer.LayoutMode layoutMode => ClusterRenderer.LayoutMode.StandardTile;
        public StandardTileLayoutBuilder(IClusterRenderer clusterRenderer) : base(clusterRenderer) {}
        public override void Dispose() {}

        public override void LateUpdate()
        {
            if (!k_ClusterRenderer.cameraController.TryGetContextCamera(out var camera))
                return;

            if (camera.enabled)
                camera.enabled = false;

            if (!SetupTiledLayout(
                camera, 
                out var _, 
                out var projectionMatrix, 
                out var viewportSubsection,
                out m_OverscannedRect))
                return;

            ClusterRenderer.ToggleClusterDisplayShaderKeywords(keywordEnabled: k_ClusterRenderer.context.debugSettings.enableKeyword);
            UploadClusterDisplayParams(GraphicsUtil.GetClusterDisplayParams(viewportSubsection, k_ClusterRenderer.context.globalScreenSize, k_ClusterRenderer.context.gridSize));

<<<<<<< HEAD
            camera.targetTexture = SourceRT((int)m_OverscannedRect.width, (int)m_OverscannedRect.height);
=======
            camera.targetTexture = m_RTManager.GetSourceRT((int)m_OverscannedRect.width, (int)m_OverscannedRect.height);
>>>>>>> 8c0b237d
            camera.projectionMatrix = projectionMatrix;
            camera.cullingMatrix = projectionMatrix * camera.worldToCameraMatrix;

            camera.Render();

            k_ClusterRenderer.cameraController.ResetProjectionMatrix();
        }

        public override void OnBeginFrameRender(ScriptableRenderContext context, Camera[] cameras) {}
        public override void OnBeginCameraRender(ScriptableRenderContext context, Camera camera) {}

        public override void OnEndCameraRender(ScriptableRenderContext context, Camera camera)
        {
            if (!k_ClusterRenderer.cameraController.CameraIsInContext(camera))
                return;

            var cmd = CommandBufferPool.Get("BlitToClusteredPresent");
            cmd.Clear();

<<<<<<< HEAD
            Vector4 texBias = CalculateScaleBias(m_OverscannedRect, k_ClusterRenderer.context.overscanInPixels, k_ClusterRenderer.context.debugScaleBiasTexOffset);
            var presentRT = PresentRT((int)Screen.width, (int)Screen.height);
            var sourceRT = SourceRT((int)m_OverscannedRect.width, (int)m_OverscannedRect.height);

            if (ClusterDisplay.ClusterDisplayState.IsMaster)
            {
                var backBufferRT = BackBufferRT((int)Screen.width, (int)Screen.height);
=======
            var presentRT = m_RTManager.GetPresentRT((int)Screen.width, (int)Screen.height);
>>>>>>> 8c0b237d

                cmd.SetRenderTarget(presentRT);
                Blit(cmd, backBufferRT, new Vector4(1, 1, 0, 0), new Vector4(1, 1, 0, 0));

<<<<<<< HEAD
                cmd.SetRenderTarget(backBufferRT);
                Blit(cmd, sourceRT, texBias, k_ScaleBiasRT);
            }

            else
            {
                cmd.SetRenderTarget(presentRT);
                cmd.ClearRenderTarget(true, true, k_ClusterRenderer.context.debug ? k_ClusterRenderer.context.bezelColor : Color.black);
                Blit(cmd, sourceRT, texBias, k_ScaleBiasRT);
            }

            k_ClusterRenderer.cameraController.presenter.presentRT = presentRT;
=======
            var sourceRT = m_RTManager.GetSourceRT((int)m_OverscannedRect.width, (int)m_OverscannedRect.height);
            Blit(cmd, sourceRT, scaleBias, k_ScaleBiasRT);

>>>>>>> 8c0b237d
            UnityEngine.Graphics.ExecuteCommandBuffer(cmd);
            cmd.Clear();

            k_ClusterRenderer.cameraController.presenter.presentRT = presentRT;

#if UNITY_EDITOR
            UnityEditor.SceneView.RepaintAll();
#endif
        }

        public override void OnEndFrameRender(ScriptableRenderContext context, Camera[] cameras) {}
    }
}<|MERGE_RESOLUTION|>--- conflicted
+++ resolved
@@ -9,22 +9,7 @@
     /// </summary>
     public class StandardTileLayoutBuilder : TileLayoutBuilder, ILayoutBuilder
     {
-<<<<<<< HEAD
-        public StandardTileLayoutBuilder(IClusterRenderer clusterRenderer) : base(clusterRenderer) {}
-
-        public override void Dispose() {}
-
-#if CLUSTER_DISPLAY_XR
-        public RenderTexture BlitRT(int width, int height) => m_RTManager.BlitRTHandle(width, height);
-        public RenderTexture PresentRT(int width, int height) => m_RTManager.PresentRTHandle(width, height);
-#else
-        public RenderTexture SourceRT(int width, int height) => m_RTManager.SourceRenderTexture(width, height, GraphicsFormat.B8G8R8A8_SRGB);
-        public RenderTexture PresentRT(int width, int height) => m_RTManager.PresentRenderTexture(width, height, GraphicsFormat.B8G8R8A8_SRGB);
-        public RenderTexture BackBufferRT(int width, int height) => m_RTManager.BackBufferRenderTexture(width, height, GraphicsFormat.B8G8R8A8_SRGB);
-#endif
-=======
         private StandardTileRTManager m_RTManager = new StandardTileRTManager();
->>>>>>> 8c0b237d
         private Rect m_OverscannedRect;
 
         public override ClusterRenderer.LayoutMode layoutMode => ClusterRenderer.LayoutMode.StandardTile;
@@ -50,17 +35,12 @@
             ClusterRenderer.ToggleClusterDisplayShaderKeywords(keywordEnabled: k_ClusterRenderer.context.debugSettings.enableKeyword);
             UploadClusterDisplayParams(GraphicsUtil.GetClusterDisplayParams(viewportSubsection, k_ClusterRenderer.context.globalScreenSize, k_ClusterRenderer.context.gridSize));
 
-<<<<<<< HEAD
-            camera.targetTexture = SourceRT((int)m_OverscannedRect.width, (int)m_OverscannedRect.height);
-=======
             camera.targetTexture = m_RTManager.GetSourceRT((int)m_OverscannedRect.width, (int)m_OverscannedRect.height);
->>>>>>> 8c0b237d
             camera.projectionMatrix = projectionMatrix;
             camera.cullingMatrix = projectionMatrix * camera.worldToCameraMatrix;
 
             camera.Render();
-
-            k_ClusterRenderer.cameraController.ResetProjectionMatrix();
+            camera.ResetProjectionMatrix();
         }
 
         public override void OnBeginFrameRender(ScriptableRenderContext context, Camera[] cameras) {}
@@ -74,22 +54,17 @@
             var cmd = CommandBufferPool.Get("BlitToClusteredPresent");
             cmd.Clear();
 
-<<<<<<< HEAD
             Vector4 texBias = CalculateScaleBias(m_OverscannedRect, k_ClusterRenderer.context.overscanInPixels, k_ClusterRenderer.context.debugScaleBiasTexOffset);
-            var presentRT = PresentRT((int)Screen.width, (int)Screen.height);
-            var sourceRT = SourceRT((int)m_OverscannedRect.width, (int)m_OverscannedRect.height);
+            var presentRT = m_RTManager.GetPresentRT((int)Screen.width, (int)Screen.height);
+            var sourceRT =  m_RTManager.GetSourceRT((int)m_OverscannedRect.width, (int)m_OverscannedRect.height);
 
             if (ClusterDisplay.ClusterDisplayState.IsMaster)
             {
-                var backBufferRT = BackBufferRT((int)Screen.width, (int)Screen.height);
-=======
-            var presentRT = m_RTManager.GetPresentRT((int)Screen.width, (int)Screen.height);
->>>>>>> 8c0b237d
+                var backBufferRT = m_RTManager.GetBackBufferRT((int)Screen.width, (int)Screen.height);
 
                 cmd.SetRenderTarget(presentRT);
                 Blit(cmd, backBufferRT, new Vector4(1, 1, 0, 0), new Vector4(1, 1, 0, 0));
 
-<<<<<<< HEAD
                 cmd.SetRenderTarget(backBufferRT);
                 Blit(cmd, sourceRT, texBias, k_ScaleBiasRT);
             }
@@ -102,11 +77,9 @@
             }
 
             k_ClusterRenderer.cameraController.presenter.presentRT = presentRT;
-=======
-            var sourceRT = m_RTManager.GetSourceRT((int)m_OverscannedRect.width, (int)m_OverscannedRect.height);
-            Blit(cmd, sourceRT, scaleBias, k_ScaleBiasRT);
 
->>>>>>> 8c0b237d
+            Blit(cmd, sourceRT, texBias, k_ScaleBiasRT);
+
             UnityEngine.Graphics.ExecuteCommandBuffer(cmd);
             cmd.Clear();
 
