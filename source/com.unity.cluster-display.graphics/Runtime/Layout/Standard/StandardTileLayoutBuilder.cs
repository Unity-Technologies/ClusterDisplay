--- conflicted
+++ resolved
@@ -39,11 +39,7 @@
             if (!SetupTiledLayout(
                 camera, 
                 out var _, 
-<<<<<<< HEAD
                 out var projectionMatrix, 
-=======
-                out var projMatrix, 
->>>>>>> 063ed9ff
                 out var viewportSubsection,
                 out m_OverscannedRect))
                 return;
@@ -52,18 +48,14 @@
             if (rt != camera.targetTexture)
                 camera.targetTexture = rt;
 
-<<<<<<< HEAD
             camera.projectionMatrix = projectionMatrix;
             camera.cullingMatrix = projectionMatrix * camera.worldToCameraMatrix;
 
             ClusterRenderer.ToggleClusterDisplayShaderKeywords(keywordEnabled: k_ClusterRenderer.context.debugSettings.enableKeyword);
             UploadClusterDisplayParams(GraphicsUtil.GetClusterDisplayParams(viewportSubsection, k_ClusterRenderer.context.globalScreenSize, k_ClusterRenderer.context.gridSize));
-=======
-            camera.projectionMatrix = projMatrix;
-            camera.cullingMatrix = projMatrix * camera.worldToCameraMatrix;
 
-            UploadClusterDisplayParams(GraphicsUtil.GetHdrpClusterDisplayParams(viewportSubsection, k_ClusterRenderer.context.globalScreenSize, k_ClusterRenderer.context.gridSize));
->>>>>>> 063ed9ff
+            camera.projectionMatrix = projectionMatrix;
+            camera.cullingMatrix = projectionMatrix * camera.worldToCameraMatrix;
 
             camera.Render();
 
