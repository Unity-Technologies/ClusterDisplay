﻿using System.Collections;
using System.Collections.Generic;
using UnityEngine;
using UnityEngine.Rendering;
using GraphicsFormat = UnityEngine.Experimental.Rendering.GraphicsFormat;

namespace Unity.ClusterDisplay.Graphics
{
    public class XRTileRTManager : TileRTManager<RTHandle>
    {
<<<<<<< HEAD
        public override RTType type => RTType.Handle;
        private RTHandle m_BlitRT;
        private RTHandle m_PresentRT;
        private RTHandle m_BackBufferRT;

        protected override object BlitRT(int width, int height, GraphicsFormat format)
=======
        public override RTHandle GetSourceRT(int width, int height, GraphicsFormat format = GraphicsFormat.B8G8R8A8_SRGB)
>>>>>>> 8c0b237d
        {
            bool resized = 
                m_SourceRT != null && 
                (m_SourceRT.rt.width != (int)width || 
                m_SourceRT.rt.height != (int)height);

            if (m_SourceRT == null || resized)
            {
                if (m_SourceRT != null)
                    RTHandles.Release(m_SourceRT);

                m_SourceRT = RTHandles.Alloc(
                    width: (int)width, 
                    height: (int)height, 
                    slices: 1, 
                    useDynamicScale: true, 
                    autoGenerateMips: false, 
                    enableRandomWrite: true,
                    filterMode: FilterMode.Trilinear,
                    anisoLevel: 8,
                    name: "Overscanned Target");
            }

            return m_SourceRT;
        }

<<<<<<< HEAD
        protected override object PresentRT(int width, int height, GraphicsFormat format)
=======
        public override RTHandle GetPresentRT(int width, int height, GraphicsFormat format = GraphicsFormat.B8G8R8A8_SRGB)
>>>>>>> 8c0b237d
        {
            bool resized = 
                m_PresentRT != null && 
                (m_PresentRT.rt.width != width || 
                m_PresentRT.rt.height != height);

            if (m_PresentRT == null || resized)
            {
                if (m_PresentRT != null)
                    RTHandles.Release(m_PresentRT);

                m_PresentRT = RTHandles.Alloc(
                    width: (int)width, 
                    height: (int)height,
                    slices: 1,
                    useDynamicScale: true,
                    autoGenerateMips: false,
                    enableRandomWrite: true,
                    filterMode: FilterMode.Trilinear,
                    anisoLevel: 8,
                    name: $"Present-RT-({width}X{height})");
            }

            return m_PresentRT;
        }

<<<<<<< HEAD
        protected override object BackBufferRT(int width, int height, GraphicsFormat format)
=======
        public override RTHandle GetBackBufferRT(int width, int height, GraphicsFormat format = GraphicsFormat.B8G8R8A8_SRGB)
>>>>>>> 8c0b237d
        {
            bool resized = 
                m_BackBufferRT != null && 
                (m_BackBufferRT.rt.width != width || 
                m_BackBufferRT.rt.height != height);

            if (m_BackBufferRT == null || resized)
            {
                if (m_BackBufferRT != null)
                    RTHandles.Release(m_BackBufferRT);

                m_BackBufferRT = RTHandles.Alloc(
                    width: (int)width, 
                    height: (int)height,
                    slices: 1,
                    useDynamicScale: true,
                    autoGenerateMips: false,
                    enableRandomWrite: true,
                    filterMode: FilterMode.Trilinear,
                    anisoLevel: 8,
                    name: $"BackBuffer-RT-({width}X{height})");
            }

            return m_BackBufferRT;
        }

        public override void Release()
        {
<<<<<<< HEAD
            if (m_BlitRT != null)
                RTHandles.Release(m_BlitRT);
=======
            if (m_SourceRT != null)
                RTHandles.Release(m_SourceRT);
>>>>>>> 8c0b237d

            if (m_PresentRT != null)
                RTHandles.Release(m_PresentRT);

            if (m_BackBufferRT != null)
                RTHandles.Release(m_BackBufferRT);

<<<<<<< HEAD
            m_BlitRT = null;
=======
            m_SourceRT = null;
>>>>>>> 8c0b237d
            m_PresentRT = null;
            m_BackBufferRT = null;
        }
    }
}<|MERGE_RESOLUTION|>--- conflicted
+++ resolved
@@ -8,16 +8,7 @@
 {
     public class XRTileRTManager : TileRTManager<RTHandle>
     {
-<<<<<<< HEAD
-        public override RTType type => RTType.Handle;
-        private RTHandle m_BlitRT;
-        private RTHandle m_PresentRT;
-        private RTHandle m_BackBufferRT;
-
-        protected override object BlitRT(int width, int height, GraphicsFormat format)
-=======
         public override RTHandle GetSourceRT(int width, int height, GraphicsFormat format = GraphicsFormat.B8G8R8A8_SRGB)
->>>>>>> 8c0b237d
         {
             bool resized = 
                 m_SourceRT != null && 
@@ -44,11 +35,7 @@
             return m_SourceRT;
         }
 
-<<<<<<< HEAD
-        protected override object PresentRT(int width, int height, GraphicsFormat format)
-=======
         public override RTHandle GetPresentRT(int width, int height, GraphicsFormat format = GraphicsFormat.B8G8R8A8_SRGB)
->>>>>>> 8c0b237d
         {
             bool resized = 
                 m_PresentRT != null && 
@@ -75,11 +62,7 @@
             return m_PresentRT;
         }
 
-<<<<<<< HEAD
-        protected override object BackBufferRT(int width, int height, GraphicsFormat format)
-=======
         public override RTHandle GetBackBufferRT(int width, int height, GraphicsFormat format = GraphicsFormat.B8G8R8A8_SRGB)
->>>>>>> 8c0b237d
         {
             bool resized = 
                 m_BackBufferRT != null && 
@@ -108,13 +91,8 @@
 
         public override void Release()
         {
-<<<<<<< HEAD
-            if (m_BlitRT != null)
-                RTHandles.Release(m_BlitRT);
-=======
             if (m_SourceRT != null)
                 RTHandles.Release(m_SourceRT);
->>>>>>> 8c0b237d
 
             if (m_PresentRT != null)
                 RTHandles.Release(m_PresentRT);
@@ -122,11 +100,7 @@
             if (m_BackBufferRT != null)
                 RTHandles.Release(m_BackBufferRT);
 
-<<<<<<< HEAD
-            m_BlitRT = null;
-=======
             m_SourceRT = null;
->>>>>>> 8c0b237d
             m_PresentRT = null;
             m_BackBufferRT = null;
         }
