﻿using System.Collections;
using System.Collections.Generic;
using UnityEngine;
using UnityEngine.Rendering;
using GraphicsFormat = UnityEngine.Experimental.Rendering.GraphicsFormat;

namespace Unity.ClusterDisplay.Graphics
{
<<<<<<< HEAD
    public override RTType Type => RTType.Handle;
    private RTHandle m_BlitRT;
    private RTHandle m_PresentRT;

    protected override object BlitRT(int width, int height, GraphicsFormat format)
=======
    public class XRTileRTManager : TileRTManager
>>>>>>> 724b56ce
    {
        public override RTType type => RTType.Handle;
        private RTHandle m_BlitRT;
        private RTHandle m_PresentRT;

        protected override object BlitRT(int width, int height)
        {
<<<<<<< HEAD
            if (m_BlitRT != null)
                RTHandles.Release(m_BlitRT);

            m_BlitRT = RTHandles.Alloc(
                width: (int)width, 
                height: (int)height, 
                slices: 1, 
                useDynamicScale: true, 
                autoGenerateMips: false, 
                enableRandomWrite: true,
                filterMode: FilterMode.Trilinear,
                anisoLevel: 8,
                name: "Overscanned Target");
        }

        return m_BlitRT;
    }

    protected override object PresentRT(int width, int height, GraphicsFormat format)
    {
=======
>>>>>>> 724b56ce
            bool resized = 
                m_BlitRT != null && 
                (m_BlitRT.rt.width != (int)width || 
                m_BlitRT.rt.height != (int)height);

            if (m_BlitRT == null || resized)
            {
                if (m_BlitRT != null)
                    RTHandles.Release(m_BlitRT);

                m_BlitRT = RTHandles.Alloc(
                    width: (int)width, 
                    height: (int)height, 
                    slices: 1, 
                    useDynamicScale: true, 
                    autoGenerateMips: false, 
                    enableRandomWrite: true,
                    filterMode: FilterMode.Trilinear,
                    anisoLevel: 8,
                    name: "Overscanned Target");
            }

            return m_BlitRT;
        }

        protected override object PresentRT(int width, int height)
        {
                bool resized = 
                    m_PresentRT != null && 
                    (m_PresentRT.rt.width != width || 
                    m_PresentRT.rt.height != height);

                if (m_PresentRT == null || resized)
                {
                    if (m_PresentRT != null)
                        RTHandles.Release(m_PresentRT);

                    m_PresentRT = RTHandles.Alloc(
                        width: (int)width, 
                        height: (int)height,
                        slices: 1,
                        useDynamicScale: true,
                        autoGenerateMips: false,
                        enableRandomWrite: true,
                        filterMode: FilterMode.Trilinear,
                        anisoLevel: 8,
                        name: $"Present-RT-({width}X{height})");
                }

                return m_PresentRT;
        }

        public override void Release()
        {
            if (m_PresentRT != null)
                RTHandles.Release(m_PresentRT);

            if (m_BlitRT != null)
                RTHandles.Release(m_BlitRT);

            m_PresentRT = null;
            m_BlitRT = null;
        }
    }
}<|MERGE_RESOLUTION|>--- conflicted
+++ resolved
@@ -6,45 +6,14 @@
 
 namespace Unity.ClusterDisplay.Graphics
 {
-<<<<<<< HEAD
-    public override RTType Type => RTType.Handle;
-    private RTHandle m_BlitRT;
-    private RTHandle m_PresentRT;
-
-    protected override object BlitRT(int width, int height, GraphicsFormat format)
-=======
     public class XRTileRTManager : TileRTManager
->>>>>>> 724b56ce
     {
         public override RTType type => RTType.Handle;
         private RTHandle m_BlitRT;
         private RTHandle m_PresentRT;
 
-        protected override object BlitRT(int width, int height)
+    protected override object BlitRT(int width, int height, GraphicsFormat format)
         {
-<<<<<<< HEAD
-            if (m_BlitRT != null)
-                RTHandles.Release(m_BlitRT);
-
-            m_BlitRT = RTHandles.Alloc(
-                width: (int)width, 
-                height: (int)height, 
-                slices: 1, 
-                useDynamicScale: true, 
-                autoGenerateMips: false, 
-                enableRandomWrite: true,
-                filterMode: FilterMode.Trilinear,
-                anisoLevel: 8,
-                name: "Overscanned Target");
-        }
-
-        return m_BlitRT;
-    }
-
-    protected override object PresentRT(int width, int height, GraphicsFormat format)
-    {
-=======
->>>>>>> 724b56ce
             bool resized = 
                 m_BlitRT != null && 
                 (m_BlitRT.rt.width != (int)width || 
@@ -70,7 +39,7 @@
             return m_BlitRT;
         }
 
-        protected override object PresentRT(int width, int height)
+    protected override object PresentRT(int width, int height, GraphicsFormat format)
         {
                 bool resized = 
                     m_PresentRT != null && 
