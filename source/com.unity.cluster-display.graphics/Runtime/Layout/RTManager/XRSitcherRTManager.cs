--- conflicted
+++ resolved
@@ -15,11 +15,7 @@
             m_SourceRTs = new RTHandle[tileCount];
         }
 
-<<<<<<< HEAD
-        public override RTHandle GetSourceRT(int tileCount, int tileIndex, int width, int height, GraphicsFormat format = GraphicsFormat.R8G8B8A8_SRGB)
-=======
         public override RTHandle GetSourceRT(int tileCount, int tileIndex, int width, int height, GraphicsFormat format = defaultFormat)
->>>>>>> 5cf2bad0
         {
             PollRTs(tileCount);
 
@@ -49,11 +45,7 @@
             return m_SourceRTs[tileIndex];
         }
 
-<<<<<<< HEAD
-        public override RTHandle GetPresentRT(int width, int height, GraphicsFormat format = GraphicsFormat.R8G8B8A8_SRGB)
-=======
         public override RTHandle GetPresentRT(int width, int height, GraphicsFormat format = defaultFormat)
->>>>>>> 5cf2bad0
         {
             bool resized = 
                 m_PresentRT != null && 
