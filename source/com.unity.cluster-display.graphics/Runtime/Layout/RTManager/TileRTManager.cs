--- conflicted
+++ resolved
@@ -12,67 +12,9 @@
         protected T m_PresentRT;
         protected T m_BackBufferRT;
 
-<<<<<<< HEAD
-    public abstract class TileRTManager
-    {
-        public abstract RTType type { get; }
-        protected abstract object BlitRT(int width, int height, GraphicsFormat format);
-        protected abstract object PresentRT(int width, int height, GraphicsFormat format);
-        protected abstract object BackBufferRT(int width, int height, GraphicsFormat format);
-        public abstract void Release();
-
-        public RenderTexture SourceRenderTexture (int width, int height, GraphicsFormat format = GraphicsFormat.R8G8B8A8_SRGB)
-        {
-            var rt = BlitRT(width, height, format);
-            if (!(rt is RenderTexture))
-                throw new System.Exception("Blit RT is not a RenderTexture.");
-            return rt as RenderTexture;
-        }
-
-        public RTHandle BlitRTHandle (int width, int height, GraphicsFormat format = GraphicsFormat.R8G8B8A8_SRGB)
-        {
-            var rt = BlitRT(width, height, format);
-            if (!(rt is RTHandle))
-                throw new System.Exception("Blit RT is not a RTHandle.");
-            return rt as RTHandle;
-        }
-
-        public RenderTexture PresentRenderTexture (int width, int height, GraphicsFormat format = GraphicsFormat.R8G8B8A8_SRGB)
-        {
-            var rt = PresentRT(width, height, format);
-            if (!(rt is RenderTexture))
-                throw new System.Exception("Blit RT is not a RenderTexture.");
-            return rt as RenderTexture;
-        }
-
-        public RTHandle PresentRTHandle (int width, int height, GraphicsFormat format = GraphicsFormat.R8G8B8A8_SRGB)
-        {
-            var rt = PresentRT(width, height, format);
-            if (!(rt is RTHandle))
-                throw new System.Exception("Blit RT is not a RTHandle.");
-            return rt as RTHandle;
-        }
-
-        public RenderTexture BackBufferRenderTexture (int width, int height, GraphicsFormat format = GraphicsFormat.R8G8B8A8_SRGB)
-        {
-            var rt = BackBufferRT(width, height, format);
-            if (!(rt is RenderTexture))
-                throw new System.Exception("Blit RT is not a RenderTexture.");
-            return rt as RenderTexture;
-        }
-
-        public RTHandle BackBufferRTHandle (int width, int height, GraphicsFormat format = GraphicsFormat.R8G8B8A8_SRGB)
-        {
-            var rt = BackBufferRT(width, height, format);
-            if (!(rt is RTHandle))
-                throw new System.Exception("Blit RT is not a RTHandle.");
-            return rt as RTHandle;
-        }
-=======
         public abstract T GetSourceRT(int width, int height, GraphicsFormat format = GraphicsFormat.B8G8R8A8_SRGB);
         public abstract T GetPresentRT(int width, int height, GraphicsFormat format = GraphicsFormat.B8G8R8A8_SRGB);
         public abstract T GetBackBufferRT(int width, int height, GraphicsFormat format = GraphicsFormat.B8G8R8A8_SRGB);
         public abstract void Release();
->>>>>>> 8c0b237d
     }
 }