--- conflicted
+++ resolved
@@ -30,10 +30,6 @@
         /// <param name="numTiles">The output number of tiles in the grid.</param>
         /// <returns></returns>
         protected bool ValidGridSize (out int numTiles) => (numTiles = k_ClusterRenderer.context.gridSize.x * k_ClusterRenderer.context.gridSize.y) > 0;
-<<<<<<< HEAD
-=======
-        public void UploadClusterDisplayParams (Matrix4x4 clusterDisplayParams) => Shader.SetGlobalMatrix(k_ClusterDisplayParamsShaderVariableName, clusterDisplayParams);
->>>>>>> 8c0b237d
 
         /// <summary>
         /// Upload cluster display parameters for use in ClusterDisplay.hlsl
@@ -85,7 +81,6 @@
         }
 
         private static MaterialPropertyBlock s_PropertyBlock = new MaterialPropertyBlock();
-<<<<<<< HEAD
 
         /// <summary>
         /// This was refactored out of HDRP's HDUtils.Blit into ClusterDisplay
@@ -96,18 +91,15 @@
         /// <param name="texBias">Crop source.</param>
         /// <param name="rtBias">Crop target.</param>
         protected void Blit (CommandBuffer cmd, RenderTexture source, Vector4 texBias, Vector4 rtBias)
-=======
-        protected void Blit (CommandBuffer cmd, RenderTexture target, Vector4 texBias, Vector4 rtBias)
         {
-            s_PropertyBlock.SetTexture(Shader.PropertyToID("_BlitTexture"), target);
+            s_PropertyBlock.SetTexture(Shader.PropertyToID("_BlitTexture"), source);
             s_PropertyBlock.SetVector(Shader.PropertyToID("_BlitScaleBias"), texBias);
             s_PropertyBlock.SetVector(Shader.PropertyToID("_BlitScaleBiasRt"), rtBias);
             s_PropertyBlock.SetFloat(Shader.PropertyToID("_BlitMipLevel"), 0);
             cmd.DrawProcedural(Matrix4x4.identity, k_ClusterRenderer.settings.resources.blitMaterial, 0, MeshTopology.Quads, 4, 1, s_PropertyBlock);
         }
 
-        protected void Blit (CommandBuffer cmd, RTHandle target, Vector4 texBias, Vector4 rtBias)
->>>>>>> 8c0b237d
+        protected void Blit (CommandBuffer cmd, RTHandle source, Vector4 texBias, Vector4 rtBias)
         {
             s_PropertyBlock.SetTexture(Shader.PropertyToID("_BlitTexture"), source);
             s_PropertyBlock.SetVector(Shader.PropertyToID("_BlitScaleBias"), texBias);
@@ -115,7 +107,7 @@
             s_PropertyBlock.SetFloat(Shader.PropertyToID("_BlitMipLevel"), 0);
 
             // Draw full screen quad.
-            cmd.DrawProcedural(Matrix4x4.identity, k_ClusterRenderer.settings.resources.BlitMaterial, 0, MeshTopology.Quads, 4, 1, s_PropertyBlock);
+            cmd.DrawProcedural(Matrix4x4.identity, k_ClusterRenderer.settings.resources.blitMaterial, 0, MeshTopology.Quads, 4, 1, s_PropertyBlock);
         }
     }
 }