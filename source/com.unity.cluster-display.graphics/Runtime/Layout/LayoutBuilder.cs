﻿using UnityEngine;
using UnityEngine.Rendering;

namespace Unity.ClusterDisplay.Graphics
{
    public abstract class LayoutBuilder : ClusterRenderer.IClusterRendererEventReceiver
    {
        public static readonly Vector4 k_ScaleBiasRT = new Vector4(1, 1, 0, 0);
        public static readonly string k_ClusterDisplayParamsShaderVariableName = "_ClusterDisplayParams";
        protected readonly IClusterRenderer k_ClusterRenderer;

        public abstract ClusterRenderer.LayoutMode layoutMode { get; }

        public LayoutBuilder (IClusterRenderer clusterRenderer) => k_ClusterRenderer = clusterRenderer;
        public abstract void LateUpdate();
        public abstract void OnBeginFrameRender(ScriptableRenderContext context, Camera[] cameras);
        public abstract void OnBeginCameraRender(ScriptableRenderContext context, Camera camera);
        public abstract void OnEndCameraRender(ScriptableRenderContext context, Camera camera);
        public abstract void OnEndFrameRender(ScriptableRenderContext context, Camera[] cameras);
        public abstract void Dispose();

        protected bool ValidGridSize (out int numTiles) => (numTiles = k_ClusterRenderer.context.gridSize.x * k_ClusterRenderer.context.gridSize.y) > 0;
<<<<<<< HEAD
        public void UploadClusterDisplayParams (Matrix4x4 projectionMatrix)
        {
            Shader.SetGlobalMatrix(k_ClusterDisplayParamsShaderVariableName, projectionMatrix);
        }
=======
        public void UploadClusterDisplayParams (Matrix4x4 clusterDisplayParams) => Shader.SetGlobalMatrix(k_ClusterDisplayParamsShaderVariableName, clusterDisplayParams);
>>>>>>> bd7d4070

        protected Rect CalculateOverscannedRect (int width, int height)
        {
            return new Rect(0, 0, 
                width + 2 * k_ClusterRenderer.context.overscanInPixels, 
                height + 2 * k_ClusterRenderer.context.overscanInPixels);
        }

        protected Vector2 CalculateCroppedSize (Rect rect, int overscanInPixels) => new Vector2(rect.width - 2 * overscanInPixels, rect.height - 2 * overscanInPixels);

        protected Vector4 CalculateScaleBias (Rect overscannedRect, int overscanInPixels, Vector2 debugOffset)
        {
            var croppedSize = new Vector2(overscannedRect.width - 2 * overscanInPixels, overscannedRect.height - 2 * overscanInPixels);
            var overscannedSize = new Vector2(overscannedRect.width, overscannedRect.height);

            var scaleBias = new Vector4(
                croppedSize.x / overscannedSize.x, croppedSize.y / overscannedSize.y, // scale
                overscanInPixels / overscannedSize.x, overscanInPixels / overscannedSize.y); // offset
            scaleBias.z += debugOffset.x;
            scaleBias.w += debugOffset.y;

            return scaleBias;
        }

        private static MaterialPropertyBlock s_PropertyBlock = new MaterialPropertyBlock();
        protected void Blit (CommandBuffer cmd, RenderTexture presentRT, RenderTexture target, Vector4 texBias, Vector4 rtBias)
        {
            s_PropertyBlock.SetTexture(Shader.PropertyToID("_BlitTexture"), target);
            s_PropertyBlock.SetVector(Shader.PropertyToID("_BlitScaleBias"), texBias);
            s_PropertyBlock.SetVector(Shader.PropertyToID("_BlitScaleBiasRt"), rtBias);
            s_PropertyBlock.SetFloat(Shader.PropertyToID("_BlitMipLevel"), 0);
            cmd.DrawProcedural(Matrix4x4.identity, k_ClusterRenderer.settings.resources.blitMaterial, 0, MeshTopology.Quads, 4, 1, s_PropertyBlock);
        }
    }
}<|MERGE_RESOLUTION|>--- conflicted
+++ resolved
@@ -20,14 +20,7 @@
         public abstract void Dispose();
 
         protected bool ValidGridSize (out int numTiles) => (numTiles = k_ClusterRenderer.context.gridSize.x * k_ClusterRenderer.context.gridSize.y) > 0;
-<<<<<<< HEAD
-        public void UploadClusterDisplayParams (Matrix4x4 projectionMatrix)
-        {
-            Shader.SetGlobalMatrix(k_ClusterDisplayParamsShaderVariableName, projectionMatrix);
-        }
-=======
         public void UploadClusterDisplayParams (Matrix4x4 clusterDisplayParams) => Shader.SetGlobalMatrix(k_ClusterDisplayParamsShaderVariableName, clusterDisplayParams);
->>>>>>> bd7d4070
 
         protected Rect CalculateOverscannedRect (int width, int height)
         {
