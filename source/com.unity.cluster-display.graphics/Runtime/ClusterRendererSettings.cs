--- conflicted
+++ resolved
@@ -11,11 +11,7 @@
         [SerializeField]
         [Range(0, 256)]
         int m_OverscanInPixels;
-<<<<<<< HEAD
-        
-=======
 
->>>>>>> 137843a3
         /// <summary>
         /// Amount of overscan per tile expressed in pixels.
         /// </summary>
