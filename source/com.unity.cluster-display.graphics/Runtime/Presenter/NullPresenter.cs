﻿using System;
using UnityEngine;
using UnityEngine.Rendering;

namespace Unity.ClusterDisplay.Graphics
{
    class NullPresenter : IPresenter
    {
        static readonly IPresenter s_Instance = new NullPresenter();

        public static IPresenter Instance => s_Instance;

        public event Action<PresentArgs> Present = delegate { };

        NullPresenter() { }

        public void Disable() { }

        public Color ClearColor { get; set; }

<<<<<<< HEAD
        public void Enable()
=======
        public Camera Camera => null;

        public void Enable(GameObject gameObject)
>>>>>>> 148bfb6a
        {
            throw new InvalidOperationException(
                $"Using {nameof(NullPresenter)}, the current render pipeline is not supported.");
        }
    }
}<|MERGE_RESOLUTION|>--- conflicted
+++ resolved
@@ -18,13 +18,9 @@
 
         public Color ClearColor { get; set; }
 
-<<<<<<< HEAD
-        public void Enable()
-=======
         public Camera Camera => null;
 
-        public void Enable(GameObject gameObject)
->>>>>>> 148bfb6a
+        public void Enable()
         {
             throw new InvalidOperationException(
                 $"Using {nameof(NullPresenter)}, the current render pipeline is not supported.");
