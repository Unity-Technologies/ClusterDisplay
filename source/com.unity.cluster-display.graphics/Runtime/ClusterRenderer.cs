--- conflicted
+++ resolved
@@ -83,14 +83,10 @@
         [HideInInspector][SerializeField] private IClusterRendererModule m_ClusterRendererModule = new URPClusterRendererModule();
         #endif
 
-<<<<<<< HEAD
         /// <summary>
         /// Camera controller manages the handle to the camera and responds to camera context changes such as camera cuts.
         /// </summary>
-        public ClusterCameraController CameraController => m_ClusterCameraController;
-=======
         public ClusterCameraController cameraController => m_ClusterCameraController;
->>>>>>> 724b56ce
 
         /// <summary>
         /// User controlled settings, typically project specific.
@@ -100,23 +96,9 @@
         /// <summary>
         /// Debug mode specific settings, meant to be tweaked from the custom inspector or a debug GUI.
         /// </summary>
-<<<<<<< HEAD
-        public ClusterRendererDebugSettings DebugSettings => m_Context.DebugSettings;
-
-        public ClusterRenderContext Context => m_Context;
-=======
         public ClusterRendererDebugSettings debugSettings => m_Context.debugSettings;
-       
-        Matrix4x4 m_OriginalProjectionMatrix = Matrix4x4.identity;
-
-        /// <summary>
-        /// Camera projection before its slicing to an asymmetric projection.
-        /// </summary>
-        public Matrix4x4 originalProjectionMatrix => m_OriginalProjectionMatrix;
 
         public ClusterRenderContext context => m_Context;
-
->>>>>>> 724b56ce
         const string k_ShaderKeyword = "USING_CLUSTER_DISPLAY";
         
         #if UNITY_EDITOR
@@ -136,8 +118,7 @@
         /// </summary>
         private void GetResources ()
         {
-<<<<<<< HEAD
-            if (Settings.Resources != null)
+            if (settings.resources != null)
                 return;
 
             // Search all assets by our desired type.
@@ -145,8 +126,8 @@
             if (assets.Length == 0)
                 throw new Exception($"No valid instances of: {nameof(ClusterDisplayGraphicsResources)} exist in the project.");
 
-            Settings.Resources = AssetDatabase.LoadAssetAtPath<ClusterDisplayGraphicsResources>(AssetDatabase.GUIDToAssetPath(assets[0]));
-            Debug.Log($"Applied instance of: {nameof(ClusterDisplayGraphicsResources)} named: \"{Settings.Resources.name}\" to cluster display settings.");
+            settings.resources = AssetDatabase.LoadAssetAtPath<ClusterDisplayGraphicsResources>(AssetDatabase.GUIDToAssetPath(assets[0]));
+            Debug.Log($"Applied instance of: {nameof(ClusterDisplayGraphicsResources)} named: \"{settings.resources.name}\" to cluster display settings.");
 
             EditorUtility.SetDirty(this);
         }
@@ -172,16 +153,6 @@
 
                 default:
                     throw new Exception($"Unimplemented {nameof(LayoutMode)}: \"{layoutMode}\".");
-=======
-            if (settings.resources == null)
-            {
-                var assets = AssetDatabase.FindAssets($"t:{nameof(ClusterDisplayResources)}");
-                if (assets.Length == 0)
-                    throw new Exception($"No valid instances of: {nameof(ClusterDisplayResources)} exist in the project.");
-                settings.resources = AssetDatabase.LoadAssetAtPath<ClusterDisplayResources>(AssetDatabase.GUIDToAssetPath(assets[0]));
-                Debug.Log($"Applied instance of: {nameof(ClusterDisplayResources)} named: \"{settings.resources.name}\" to cluster display settings.");
-                EditorUtility.SetDirty(this);
->>>>>>> 724b56ce
             }
         }
 
@@ -208,7 +179,6 @@
             }
         }
 
-
         private void RegisterRendererEvents (IClusterRendererEventReceiver clusterRendererEventReceiver)
         {
             onBeginFrameRender += clusterRendererEventReceiver.OnBeginFrameRender;
@@ -366,14 +336,9 @@
                     newLayoutBuilder = new HDRPStandardTileLayoutBuilder(this);
                     #else
                     newLayoutBuilder = new URPStandardTileLayoutBuilder(this);
-<<<<<<< HEAD
                     #endif
 
-                    CameraController.Presenter = new StandardPresenter();
-=======
-#endif
                     cameraController.presenter = new StandardPresenter();
->>>>>>> 724b56ce
                     break;
 
                 case LayoutMode.StandardStitcher:
@@ -382,14 +347,9 @@
                     newLayoutBuilder = new HDRPStandardStitcherLayoutBuilder(this);
                     #else
                     newLayoutBuilder = new URPStandardStitcherLayoutBuilder(this);
-<<<<<<< HEAD
                     #endif
 
-                    CameraController.Presenter = new StandardPresenter();
-=======
-#endif
                     cameraController.presenter = new StandardPresenter();
->>>>>>> 724b56ce
                     break;
 
                  // XR Modes are only supported on the HDRP branch: cluster-display/backport-xr/v8.3.1
