--- conflicted
+++ resolved
@@ -1,6 +1,8 @@
 ﻿using System;
 using UnityEngine;
 
+// Obsolete now we have per policy display.
+/*
 namespace Unity.ClusterDisplay.Graphics
 {
     /// <summary>
@@ -33,16 +35,8 @@
         // TODO Use static factory?
         public void Reset()
         {
-<<<<<<< HEAD
-            m_TileIndexOverride = 0;
-            LayoutMode = LayoutMode.StandardTile;
-            m_ScreenCoordOverride = true;
-            m_ViewportSubsection = new Rect(0, 0, 1, 1);
-            m_UseDebugViewportSubsection = false;
-            m_ScaleBiasTexOffset = Vector2.zero;
-=======
             m_EnableKeyword = true;
->>>>>>> 19dd623b
         }
     }
-}+}
+*/