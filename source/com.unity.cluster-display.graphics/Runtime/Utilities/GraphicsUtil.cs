--- conflicted
+++ resolved
@@ -102,7 +102,6 @@
         }
 
         public static bool AllocateIfNeeded(ref RenderTexture rt, int width, int height, GraphicsFormat format)
-<<<<<<< HEAD
         {
             if (rt == null ||
                 rt.width != width ||
@@ -119,66 +118,6 @@
             }
 
             return false;
-        }
-
-        public static void DeallocateIfNeeded(ref RenderTexture[] rts)
-        {
-            if (rts == null)
-            {
-                return;
-            }
-
-            for (var i = 0; i != rts.Length; ++i)
-            {
-                DeallocateIfNeeded(ref rts[i]);
-            }
-
-            rts = null;
-        }
-
-        static void DeallocateIfNeeded(ref RenderTexture rt)
-        {
-            if (rt != null)
-            {
-                rt.Release();
-            }
-        }
-
-        internal static Vector4 ToVector4(Rect rect) => new(rect.width, rect.height, rect.x, rect.y);
-        
-        public static void SetShaderKeyword(bool enabled)
-        {
-            if (Shader.IsKeywordEnabled(k_ShaderKeyword) == enabled)
-            {
-                return;
-            }
-
-            if (enabled)
-            {
-                Shader.EnableKeyword(k_ShaderKeyword);
-            }
-            else
-            {
-                Shader.DisableKeyword(k_ShaderKeyword);
-            }
-=======
-        {
-            if (rt == null ||
-                rt.width != width ||
-                rt.height != height ||
-                rt.graphicsFormat != format)
-            {
-                if (rt != null)
-                {
-                    rt.Release();
-                }
-
-                rt = new RenderTexture(width, height, 1, format, 0);
-                return true;
-            }
-
-            return false;
->>>>>>> 137843a3
         }
 
         public static void DeallocateIfNeeded(ref RenderTexture[] rts)
