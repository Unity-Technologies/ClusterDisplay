--- conflicted
+++ resolved
@@ -2,16 +2,15 @@
 using System.Collections.Generic;
 using System.Linq;
 using UnityEngine;
-<<<<<<< HEAD
+using UnityEngine.Assertions;
+#if CLUSTER_DISPLAY_HDRP
+using UnityEngine.Rendering.HighDefinition;
+#endif
+
 using Object = UnityEngine.Object;
 
 #if UNITY_EDITOR
 using UnityEditor;
-=======
-using UnityEngine.Assertions;
-#if CLUSTER_DISPLAY_HDRP
-using UnityEngine.Rendering.HighDefinition;
->>>>>>> 148bfb6a
 #endif
 
 namespace Unity.ClusterDisplay.Graphics
@@ -22,7 +21,7 @@
     /// </summary>
     /// <remarks>
     /// The <see cref="ClusterRenderer"/> will take control of rendering, so the
-    /// <see cref="Camera"/> component will be disabled (and you cannot enable it while
+    /// <see cref="UnityEngine.Camera"/> component will be disabled (and you cannot enable it while
     /// this script is active.
     /// </remarks>
     [RequireComponent(typeof(Camera))]
@@ -39,51 +38,51 @@
         }
 
         CameraState m_CameraState;
+        
         Camera m_Camera;
+        Camera Camera
+        {
+            get
+            {
+                if (m_Camera == null)
+                    m_Camera = GetComponent<Camera>();
+
+                return m_Camera;
+            }
+        }
+        
 #if CLUSTER_DISPLAY_HDRP
         HDAdditionalCameraData m_AdditionalCameraData;
 #endif
-        bool m_ShouldRestore;
-        
         void Update()
         {
-            if (m_Camera.enabled && ClusterRenderer.IsActive())
+            if (Camera.enabled && ClusterRenderer.IsActive())
             {
                 // TODO Not technically breaking but unexpected from a usage perspective.
-                Debug.LogError($"Camera {m_Camera.name} enabled while Cluster Renderer is active, this is not supported.");
+                Debug.LogError($"Camera {Camera.name} enabled while Cluster Renderer is active, this is not supported.");
             }
         }
 
         void OnEnable()
         {
-            m_Camera = GetComponent<Camera>();
-<<<<<<< HEAD
-            ClusterCameraManager.Register(m_Camera);
-=======
 #if CLUSTER_DISPLAY_HDRP
             m_AdditionalCameraData = ApplicationUtil.GetOrAddComponent<HDAdditionalCameraData>(gameObject);
 #endif
             
-            ClusterRenderer.Enabled += OnRendererEnabled;
-            ClusterRenderer.Disabled += OnRendererDisabled;
-            ClusterCameraManager.Instance.Register(m_Camera);
+            ClusterDisplayManager.onEnable += OnRendererEnabled;
+            ClusterDisplayManager.onDisable += OnRendererDisabled;
+            ClusterCameraManager.Register(Camera);
 
             // In case the renderer is already active;
             if (ClusterRenderer.IsActive())
             {
                 OnRendererEnabled();
             }
->>>>>>> 148bfb6a
         }
 
         void OnDisable()
         {
-<<<<<<< HEAD
-            ClusterCameraManager.Unregister(m_Camera);
-=======
-            ClusterCameraManager.Instance.Unregister(m_Camera);
-            ClusterRenderer.Enabled -= OnRendererEnabled;
-            ClusterRenderer.Disabled -= OnRendererDisabled;
+            ClusterCameraManager.Unregister(Camera);
             
             // In case the renderer is still active;
             if (ClusterRenderer.IsActive())
@@ -94,22 +93,19 @@
 
         void OnRendererEnabled()
         {
-            Assert.IsNotNull(m_Camera);
-            Assert.IsFalse(m_ShouldRestore);
+            Assert.IsNotNull(Camera);
 
             // Save camera state.
             m_CameraState = new CameraState
             {
-                Enabled = m_Camera.enabled,
-                Target = m_Camera.targetTexture,
+                Enabled = Camera.enabled,
+                Target = Camera.targetTexture,
 #if CLUSTER_DISPLAY_HDRP
                 HasPersistentHistory = m_AdditionalCameraData.hasPersistentHistory
 #endif
             };
 
-            m_ShouldRestore = true;
-            
-            m_Camera.enabled = false;
+            Camera.enabled = false;
 #if CLUSTER_DISPLAY_HDRP
             // Since we will render this camera procedurally rendered,
             // we need to retain history buffers even if the camera is disabled.
@@ -119,20 +115,15 @@
 
         void OnRendererDisabled()
         {
-            Assert.IsTrue(m_ShouldRestore);
-            
             // TODO What if the user alters the camera state between Enable() and here?
             // Restore camera state.
-            m_Camera.enabled = m_CameraState.Enabled;
-            m_Camera.targetTexture = m_CameraState.Target;
+            Camera.enabled = m_CameraState.Enabled;
+            Camera.targetTexture = m_CameraState.Target;
 #if CLUSTER_DISPLAY_HDRP
             m_AdditionalCameraData.hasPersistentHistory = m_CameraState.HasPersistentHistory;
 #endif
-            
-            m_ShouldRestore = false;
 
-            ApplicationUtil.ResetCamera(m_Camera);
->>>>>>> 148bfb6a
+            ApplicationUtil.ResetCamera(Camera);
         }
     }
 
