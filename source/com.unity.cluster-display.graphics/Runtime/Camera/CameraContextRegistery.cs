--- conflicted
+++ resolved
@@ -8,14 +8,11 @@
 
 namespace Unity.ClusterDisplay.Graphics
 {
-<<<<<<< HEAD
-=======
     /// <summary>
     /// The purpose of this class is to provide a registry which cameras will register them selves when
     /// OnCameraRender is called. Cameras registered here are automatically accessed by ClusterDisplayRenderer
     /// and this registry manages it's camera context.
     /// </summary>
->>>>>>> 724b56ce
     public class CameraContextRegistery : SingletonMonoBehaviour<CameraContextRegistery>, ISerializationCallbackReceiver
     {
         #if UNITY_EDITOR
@@ -33,43 +30,28 @@
                 if (GUILayout.Button("Flush Registry"))
                     cameraContextRegistry.Flush();
 
-<<<<<<< HEAD
-                var cameraContextTargets = cameraContextRegistry.CameraContextTargets;
-=======
                 var cameraContextTargets = cameraContextRegistry.cameraContextTargets;
->>>>>>> 724b56ce
                 for (int i = 0; i < cameraContextTargets.Length; i++)
                     EditorGUILayout.LabelField(cameraContextTargets[i].gameObject.name);
             }
         }
         #endif
 
-<<<<<<< HEAD
-        private readonly Dictionary<Camera, CameraContextTarget> m_CameraContextTargets = new Dictionary<Camera, CameraContextTarget>();
-=======
         private readonly Dictionary<Camera, CameraContextTarget> k_CameraContextTargets = new Dictionary<Camera, CameraContextTarget>();
->>>>>>> 724b56ce
         [HideInInspector][SerializeField] private CameraContextTarget[] m_SerializedCameraContextTargets;
 
         [HideInInspector] [SerializeField] private CameraContextTarget m_FocusedCameraContextTarget;
         [HideInInspector] [SerializeField] private CameraContextTarget m_PreviousFocusedCameraContextTarget;
-<<<<<<< HEAD
-        public CameraContextTarget FocusedCameraContextTarget
-=======
 
         /// <summary>
         /// The current camera that's rendering.
         /// </summary>
         public CameraContextTarget focusedCameraContextTarget
->>>>>>> 724b56ce
         {
             get
             {
                 if (m_FocusedCameraContextTarget == null)
                 {
-<<<<<<< HEAD
-                    if (m_CameraContextTargets.Count != 0)
-=======
                     if (k_CameraContextTargets.Count != 0)
                     {
                         var first = k_CameraContextTargets.FirstOrDefault();
@@ -77,7 +59,6 @@
                     }
 
                     else
->>>>>>> 724b56ce
                     {
                         PollCameraTargets();
                         if (k_CameraContextTargets.Count > 0)
@@ -86,16 +67,6 @@
                             focusedCameraContextTarget = first.Value;
                         }
                     }
-
-                    else
-                    {
-                        PollCameraTargets();
-                        if (m_CameraContextTargets.Count > 0)
-                        {
-                            var first = m_CameraContextTargets.FirstOrDefault();
-                            FocusedCameraContextTarget = first.Value;
-                        }
-                    }
                 }
 
                 return m_FocusedCameraContextTarget;
@@ -110,25 +81,17 @@
                     Debug.Log($"Changing camera context to: \"{value.gameObject.name}\".");
                 else Debug.Log($"Changing camera context to: \"NULL\".");
 
-<<<<<<< HEAD
-                PreviousFocusedCameraContextTarget = m_FocusedCameraContextTarget;
-=======
                 previousFocusedCameraContextTarget = m_FocusedCameraContextTarget;
->>>>>>> 724b56ce
                 m_FocusedCameraContextTarget = value;
             }
         }
 
         public string m_TargetCameraTag = "MainCamera";
-<<<<<<< HEAD
-        public static string TargetCameraTag
-=======
 
         /// <summary>
         /// Only pay attention to cameras with this tag.
         /// </summary>
         public static string targetCameraTag
->>>>>>> 724b56ce
         {
             get
             {
@@ -138,33 +101,19 @@
             }
         }
 
-<<<<<<< HEAD
-        public static bool CanChangeContextTo (Camera camera) => camera.cameraType == CameraType.Game && camera.gameObject.tag == TargetCameraTag;
-
-        public CameraContextTarget PreviousFocusedCameraContextTarget
-=======
         public static bool CanChangeContextTo (Camera camera) => camera.cameraType == CameraType.Game && camera.gameObject.tag == targetCameraTag;
 
         public CameraContextTarget previousFocusedCameraContextTarget
->>>>>>> 724b56ce
         {
             get => m_PreviousFocusedCameraContextTarget;
             private set => m_PreviousFocusedCameraContextTarget = value;
         }
 
-<<<<<<< HEAD
-        private CameraContextTarget[] CameraContextTargets => m_CameraContextTargets.Values.ToArray();
+        private CameraContextTarget[] cameraContextTargets => k_CameraContextTargets.Values.ToArray();
 
         public bool TryGetCameraContextTarget (Camera camera, out CameraContextTarget cameraContextTarget)
         {
-            if (m_CameraContextTargets.TryGetValue(camera, out cameraContextTarget))
-=======
-        private CameraContextTarget[] cameraContextTargets => k_CameraContextTargets.Values.ToArray();
-
-        public bool TryGetCameraContextTarget (Camera camera, out CameraContextTarget cameraContextTarget)
-        {
             if (k_CameraContextTargets.TryGetValue(camera, out cameraContextTarget))
->>>>>>> 724b56ce
                 return true;
             cameraContextTarget = Register(camera);
             return cameraContextTarget;
@@ -181,33 +130,22 @@
                 if (!cameraContextTargets[i].TryGetCamera(out var camera))
                     continue;
 
-<<<<<<< HEAD
-                if (m_CameraContextTargets.ContainsKey(camera))
-=======
                 if (k_CameraContextTargets.ContainsKey(camera))
->>>>>>> 724b56ce
                     continue;
 
                 Register(camera);
             }
         }
 
-<<<<<<< HEAD
-=======
         /// <summary>
         /// When the level is loaded, automatically find all CameraContextTargets and register them.
         /// </summary>
         /// <param name="level"></param>
->>>>>>> 724b56ce
         private void OnLevelWasLoaded(int level) => PollCameraTargets();
 
         public CameraContextTarget Register (Camera camera)
         {
-<<<<<<< HEAD
-            if (m_CameraContextTargets.ContainsKey(camera))
-=======
             if (k_CameraContextTargets.ContainsKey(camera))
->>>>>>> 724b56ce
             {
                 Debug.LogError($"Cannot register {nameof(CameraContextTarget)}: \"{camera.gameObject.name}\", it was already registered.");
                 return null;
@@ -216,11 +154,7 @@
             CameraContextTarget cameraContextTarget = null;
             if ((cameraContextTarget = camera.gameObject.GetComponent<CameraContextTarget>()) == null)
                 cameraContextTarget = camera.gameObject.AddComponent<CameraContextTarget>();
-<<<<<<< HEAD
-            m_CameraContextTargets.Add(camera, cameraContextTarget);
-=======
             k_CameraContextTargets.Add(camera, cameraContextTarget);
->>>>>>> 724b56ce
             return cameraContextTarget;
         }
 
@@ -232,21 +166,13 @@
                 return;
             }
 
-<<<<<<< HEAD
-            if (!m_CameraContextTargets.ContainsKey(camera))
-=======
             if (!k_CameraContextTargets.ContainsKey(camera))
->>>>>>> 724b56ce
             {
                 Debug.LogError($"Cannot unregister {nameof(CameraContextTarget)}: \"{cameraContextTarget.gameObject.name}\", it was never registered.");
                 return;
             }
 
-<<<<<<< HEAD
-            m_CameraContextTargets.Remove(camera);
-=======
             k_CameraContextTargets.Remove(camera);
->>>>>>> 724b56ce
         }
 
         public void OnAfterDeserialize()
@@ -259,28 +185,17 @@
                 if (m_SerializedCameraContextTargets[i] == null)
                     continue;
 
-<<<<<<< HEAD
-                if (!m_SerializedCameraContextTargets[i].CameraReferenceIsValid)
-                    continue;
-
-                m_CameraContextTargets.Add(m_SerializedCameraContextTargets[i].TargetCamera, m_SerializedCameraContextTargets[i]);
-=======
                 if (!m_SerializedCameraContextTargets[i].cameraReferenceIsValid)
                     continue;
 
                 k_CameraContextTargets.Add(m_SerializedCameraContextTargets[i].TargetCamera, m_SerializedCameraContextTargets[i]);
->>>>>>> 724b56ce
             }
         }
 
         public void OnBeforeSerialize()
         {
             int validCameraContextCount = 0;
-<<<<<<< HEAD
-            foreach (var cameraContextPair in m_CameraContextTargets)
-=======
             foreach (var cameraContextPair in k_CameraContextTargets)
->>>>>>> 724b56ce
             {
                 if (cameraContextPair.Key == null || cameraContextPair.Value == null)
                     continue;
@@ -295,11 +210,7 @@
 
             m_SerializedCameraContextTargets = new CameraContextTarget[validCameraContextCount];
             int cameraContextIndex = 0;
-<<<<<<< HEAD
-            foreach (var cameraContextPair in m_CameraContextTargets)
-=======
             foreach (var cameraContextPair in k_CameraContextTargets)
->>>>>>> 724b56ce
             {
                 if (cameraContextPair.Value == null)
                     continue;
@@ -317,11 +228,7 @@
 
         private void Flush ()
         {
-<<<<<<< HEAD
-            m_CameraContextTargets.Clear();
-=======
             k_CameraContextTargets.Clear();
->>>>>>> 724b56ce
             m_SerializedCameraContextTargets = null;
 
             m_FocusedCameraContextTarget = null;
