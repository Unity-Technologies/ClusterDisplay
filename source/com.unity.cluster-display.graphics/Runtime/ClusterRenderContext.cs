--- conflicted
+++ resolved
@@ -31,17 +31,11 @@
         {
             get
             {
-<<<<<<< HEAD
                 if (m_Debug || !ClusterDisplayState.IsActive)
-                    return m_DebugSettings.TileIndexOverride;
+                    return m_DebugSettings.tileIndexOverride;
                 else if (ClusterSync.TryGetInstance(out var clusterSync) && clusterSync.TryGetDynamicLocalNodeId(out var dynamicLocalNodeId))
                     return dynamicLocalNodeId;
                 return 0;
-=======
-                if (m_Debug || !ClusterSync.Active)
-                    return m_DebugSettings.tileIndexOverride;
-                return ClusterSync.Instance.DynamicLocalNodeId;
->>>>>>> 724b56ce
             }
         }
         
