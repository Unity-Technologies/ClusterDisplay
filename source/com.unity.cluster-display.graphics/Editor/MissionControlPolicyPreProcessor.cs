﻿using System.Collections.Generic;
using Unity.ClusterDisplay.MissionControl;
using Unity.ClusterDisplay.MissionControl.LaunchCatalog;
using UnityEditor;
using UnityEditor.Build;
using UnityEditor.Build.Reporting;
using UnityEditor.SceneManagement;
using UnityEngine.SceneManagement;

namespace Unity.ClusterDisplay.Graphics
{
    /// <summary>
    /// Build PreProcessor that detect if we need to launch parameters from policies.
    /// </summary>
    public class MissionControlPolicyPreProcessor : IPreprocessBuildWithReport
    {
        public int callbackOrder => 0;
        public void OnPreprocessBuild(BuildReport report)
        {
            if (!MissionControlSettings.Current.Instrument)
            {
                return;
            }

            // Ensure projection policies launch parameters are up to date.
            var allScenesInBuild = EditorBuildSettings.scenes;
            foreach (var buildScene in allScenesInBuild)
            {
                if (!buildScene.enabled)
                {
                    continue;
                }

                var scene = SceneManager.GetSceneByPath(buildScene.path);
                if (!scene.IsValid() || !scene.isLoaded)
                {
                    scene = EditorSceneManager.OpenScene(buildScene.path, OpenSceneMode.Single);
                }

                if (!scene.IsValid() || !scene.isLoaded)
                {
                    continue;
                }

                var missionControlSettings = MissionControlSettings.Current;
                if (ClusterRenderer.TryGetInstance(out var clusterRenderer, logError: false, includeInactive: false))
                {
                    if (clusterRenderer.ProjectionPolicy is TiledProjection)
                    {
                        AddTiledProjectionPolicyParameters();
                    }
                    if (clusterRenderer.ProjectionPolicy.SupportsTestPattern)
                    {
                        MissionControlParameters.Instance.GlobalParameters.Add(new()
                        {
                            Name = "Show Test Pattern",
                            Id = ProjectionPolicy.TestPatternParameterId,
                            Description = "Show the test pattern instead of rendering the game.",
                            Type = LaunchParameterType.Boolean,
                            DefaultValue = false
                        });
                    }
                    if (MissionControlParameters.Instance.Any)
                    {
                        // Ensure we have a ClusterRenderMissionControlUtils on the clusterRender.
                        if (clusterRenderer.GetComponent<ClusterRendererMissionControlUtils>() == null)
                        {
                            clusterRenderer.gameObject.AddComponent<ClusterRendererMissionControlUtils>();
                            EditorSceneManager.SaveScene(scene);
                        }
                    }
                    break;
                }
            }
        }

        /// <summary>
        /// Returns a list of <see cref="LaunchParameter"/>s to allow customization of a <see cref="TiledProjection"/>.
        /// </summary>
        static void AddTiledProjectionPolicyParameters()
        {
            AddVector2IntParameter(MissionControlParameters.Instance.GlobalParameters,
                "Tile grid size", TiledProjection.GridSizeParameterId,"Number of horizontal displays.",
                "Number of vertical displays.");
            AddVector2IntParameter(MissionControlParameters.Instance.GlobalParameters, "Physical screen size",
                TiledProjection.PhysicalScreenSizeParameterId,
                "Physical width of a display (not to be confused with screen size in pixels).",
                "Physical height of a display (not to be confused with screen size in pixels).");
<<<<<<< HEAD
            AddVector2IntParameter(MissionControlParameters.Instance.GlobalParameters, "Bezel",
                TiledProjection.BezelParameterId, "Physical width of display bezels.",
                "Physical height of display bezels.");
=======
            AddVector2IntParameter(ret.GlobalParameters, "Bezel", TiledProjection.BezelParameterId,
                "Physical width of display bezels.", "Physical height of display bezels.");
            ret.GlobalParameters.Add(new()
            {
                Name = Labels.GetName(Labels.Field.PositionNonFullscreenWindows),
                Id = TiledProjection.PositionWindowsParameterId,
                Description = Labels.GetTooltip(Labels.Field.PositionNonFullscreenWindows),
                Type = LaunchParameterType.Boolean,
                DefaultValue = false
            });
            return ret;
>>>>>>> f0e02826
        }

        /// <summary>
        /// Add a Vector2Int <see cref="LaunchParameter"/> to the list.
        /// </summary>
        /// <param name="list">List to which to add the parameters.</param>
        /// <param name="name">Display name of the parameter.</param>
        /// <param name="id">Identifier of the parameter.</param>
        /// <param name="descriptionX">Description of the X parameter.</param>
        /// <param name="descriptionY">Description of the Y parameter.</param>
        static void AddVector2IntParameter(List<LaunchParameter> list, string name, string id, string descriptionX,
            string descriptionY)
        {
            list.Add(new()
            {
                Name = "X", Group = name, Id = $"{id}.X", Description = descriptionX, Type = LaunchParameterType.Integer,
                Constraint = new RangeConstraint() {Min = 0}, DefaultValue = 0
            });
            list.Add(new()
            {
                Name = "Y", Group = name, Id = $"{id}.Y", Description = descriptionY, Type = LaunchParameterType.Integer,
                Constraint = new RangeConstraint() {Min = 0}, DefaultValue = 0
            });
        }
    }
}<|MERGE_RESOLUTION|>--- conflicted
+++ resolved
@@ -86,14 +86,10 @@
                 TiledProjection.PhysicalScreenSizeParameterId,
                 "Physical width of a display (not to be confused with screen size in pixels).",
                 "Physical height of a display (not to be confused with screen size in pixels).");
-<<<<<<< HEAD
             AddVector2IntParameter(MissionControlParameters.Instance.GlobalParameters, "Bezel",
                 TiledProjection.BezelParameterId, "Physical width of display bezels.",
                 "Physical height of display bezels.");
-=======
-            AddVector2IntParameter(ret.GlobalParameters, "Bezel", TiledProjection.BezelParameterId,
-                "Physical width of display bezels.", "Physical height of display bezels.");
-            ret.GlobalParameters.Add(new()
+            MissionControlParameters.Instance.GlobalParameters.Add(new()
             {
                 Name = Labels.GetName(Labels.Field.PositionNonFullscreenWindows),
                 Id = TiledProjection.PositionWindowsParameterId,
@@ -102,7 +98,6 @@
                 DefaultValue = false
             });
             return ret;
->>>>>>> f0e02826
         }
 
         /// <summary>
