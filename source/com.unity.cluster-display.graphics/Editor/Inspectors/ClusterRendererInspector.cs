--- conflicted
+++ resolved
@@ -1,9 +1,5 @@
 ﻿using System;
 using System.Linq;
-<<<<<<< HEAD
-using System.Reflection;
-=======
->>>>>>> 137843a3
 using UnityEngine;
 using UnityEditor;
 using Object = UnityEngine.Object;
@@ -11,51 +7,19 @@
 namespace Unity.ClusterDisplay.Graphics.Editor
 {
     [CustomEditor(typeof(ClusterRenderer))]
-    [InitializeOnLoad]
     class ClusterRendererInspector : UnityEditor.Editor
     {
         const string k_NoCamerasMessage = "No cameras are marked to render in this cluster.";
         const string k_AddCameraScriptText = "Add ClusterCamera component to all cameras";
-<<<<<<< HEAD
-        const string k_ConfirmPolicyChange = "You are changing the projection policy. Your current projection settings will by lost. Continue?";
-        static Type[] s_ProjectionPolicies;
-        static GUIContent[] s_PolicyOptions;
-=======
->>>>>>> 137843a3
 
         SerializedProperty m_PolicyProp;
         SerializedProperty m_OverscanProp;
 
-<<<<<<< HEAD
-        static ClusterRendererInspector()
-        {
-            s_ProjectionPolicies = AppDomain.CurrentDomain.GetAssemblies()
-                .SelectMany(assembly =>
-                {
-                    try
-                    {
-                        return assembly.GetTypes();
-                    }
-                    catch (ReflectionTypeLoadException e)
-                    {
-                        return e.Types;
-                    }
-                })
-                .Where(t => t != null && t.IsSubclassOf(typeof(ProjectionPolicy)))
-                .ToArray();
-
-            s_PolicyOptions = s_ProjectionPolicies
-                .Select(GetPopupItemName)
-                .Select(str => new GUIContent(str))
-                .ToArray();
-        }
-=======
         NestedInspector m_PolicyEditor;
 
         // We need to detect when the projection policy has changed. Caching the previous
         // value seems to be the most reliable way to detect changes.
         Object m_CachedPolicyObject;
->>>>>>> 137843a3
 
         void OnEnable()
         {
@@ -63,45 +27,6 @@
             m_OverscanProp = serializedObject.FindProperty("m_Settings.m_OverscanInPixels");
         }
 
-<<<<<<< HEAD
-        static string GetPopupItemName(Type type)
-        {
-            return type.GetCustomAttributes(typeof(PopupItemAttribute), true).FirstOrDefault()
-                is PopupItemAttribute item
-                ? item.ItemName
-                : type.ToString();
-        }
-
-        public override void OnInspectorGUI()
-        {
-            serializedObject.Update();
-
-            if (target as ClusterRenderer is not { } clusterRenderer) return;
-
-            using (var check = new EditorGUI.ChangeCheckScope())
-            {
-#if CLUSTER_DISPLAY_URP
-                RenderFeatureEditorUtils<ClusterRenderer, InjectionPointRenderFeature>.OnInspectorGUI();
-#endif
-                CheckForClusterCameraComponents();
-                SelectPolicyDropdown();
-
-                EditorGUILayout.PropertyField(m_OverscanProp, Labels.GetGUIContent(Labels.Field.Overscan));
-
-                if (check.changed)
-                {
-                    serializedObject.ApplyModifiedProperties();
-
-                    // TODO needed?
-                    EditorUtility.SetDirty(clusterRenderer);
-                }
-            }
-
-            if (m_PolicyProp.objectReferenceValue != null)
-            {
-                var policyEditor = CreateEditor(m_PolicyProp.objectReferenceValue);
-                policyEditor.OnInspectorGUI();
-=======
         public override void OnInspectorGUI()
         {
 #if CLUSTER_DISPLAY_URP
@@ -138,56 +63,11 @@
             {
                 m_PolicyEditor.OnInspectorGUI();
                 m_CachedPolicyObject = currentPolicy;
->>>>>>> 137843a3
             }
             
             serializedObject.ApplyModifiedProperties();
         }
 
-<<<<<<< HEAD
-        void SelectPolicyDropdown()
-        {
-            var policyRef = m_PolicyProp.objectReferenceValue;
-            var selectedIndex = -1;
-            if (policyRef != null)
-            {
-                var selectedPolicy = policyRef.GetType();
-                selectedIndex = Array.IndexOf(s_ProjectionPolicies, policyRef.GetType());
-            }
-
-            var newIndex = EditorGUILayout.Popup(
-                Labels.GetGUIContent(Labels.Field.ProjectionPolicy),
-                selectedIndex,
-                s_PolicyOptions);
-
-            if (newIndex != selectedIndex)
-            {
-                if (selectedIndex >= 0)
-                {
-                    if (!EditorUtility.DisplayDialog("Cluster Rendering", k_ConfirmPolicyChange, "Change projection policy", "Cancel"))
-                    {
-                        return;
-                    }
-                }
-
-                SetProjectionPolicy(s_ProjectionPolicies[newIndex]);
-            }
-        }
-
-        void SetProjectionPolicy(Type type)
-        {
-            if (target as ClusterRenderer is not { } renderer) return;
-
-            var setterMethod = typeof(ClusterRenderer).GetMethod(nameof(ClusterRenderer.SetProjectionPolicy));
-            var genericSetter = setterMethod?.MakeGenericMethod(type);
-            genericSetter?.Invoke(renderer, null);
-        }
-
-        static void CheckForClusterCameraComponents()
-        {
-            if (!SceneUtils.FindAllObjectsInScene<ClusterCamera>().Any())
-            {
-=======
         void OnSceneGUI()
         {
             if (m_PolicyEditor != null)
@@ -208,7 +88,6 @@
         {
             if (!SceneUtils.FindAllObjectsInScene<ClusterCamera>().Any())
             {
->>>>>>> 137843a3
                 EditorGUILayout.HelpBox(k_NoCamerasMessage, MessageType.Warning);
                 using (new EditorGUILayout.HorizontalScope())
                 {
