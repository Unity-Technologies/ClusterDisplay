﻿using System;
using UnityEngine;
using UnityEditor;

namespace Unity.ClusterDisplay.Graphics.Inspectors
{
    [CustomEditor(typeof(ClusterRenderer))]
    class ClusterRendererInspector : UnityEditor.Editor
    {
        public override void OnInspectorGUI()
        {
            using (var check = new EditorGUI.ChangeCheckScope())
            {
                var adapter = target as ClusterRenderer;
             
<<<<<<< HEAD
                var settings = adapter.Settings;
                settings.Resources = (ClusterDisplayGraphicsResources)EditorGUILayout.ObjectField(settings.Resources, typeof(ClusterDisplayGraphicsResources), false);
                settings.GridSize = EditorGUILayout.Vector2IntField(Labels.GetGUIContent(Labels.Field.GridSize), settings.GridSize);
                settings.PhysicalScreenSize = EditorGUILayout.Vector2Field(Labels.GetGUIContent(Labels.Field.PhysicalScreenSize), settings.PhysicalScreenSize);
                settings.Bezel = EditorGUILayout.Vector2Field(Labels.GetGUIContent(Labels.Field.Bezel), settings.Bezel);
                settings.OverscanInPixels = EditorGUILayout.IntSlider(Labels.GetGUIContent(Labels.Field.Overscan), settings.OverscanInPixels, 0, 256);
=======
                var settings = adapter.settings;
                settings.resources = (ClusterDisplayResources)EditorGUILayout.ObjectField(settings.resources, typeof(ClusterDisplayResources), false);
                settings.gridSize = EditorGUILayout.Vector2IntField(Labels.GetGUIContent(Labels.Field.GridSize), settings.gridSize);
                settings.physicalScreenSize = EditorGUILayout.Vector2Field(Labels.GetGUIContent(Labels.Field.PhysicalScreenSize), settings.physicalScreenSize);
                settings.bezel = EditorGUILayout.Vector2Field(Labels.GetGUIContent(Labels.Field.Bezel), settings.bezel);
                settings.overScanInPixels = EditorGUILayout.IntSlider(Labels.GetGUIContent(Labels.Field.Overscan), settings.overScanInPixels, 0, 256);
>>>>>>> 724b56ce

                adapter.context.debug = EditorGUILayout.Toggle(Labels.GetGUIContent(Labels.Field.Debug), adapter.context.debug);
                
                if (adapter.context.debug)
                    EditDebugSettings(adapter.debugSettings);
                
                if (check.changed)
                    EditorUtility.SetDirty(adapter);
            }
        }
     
        static void EditDebugSettings(ClusterRendererDebugSettings settings)
        {
            //settings.TileIndexOverride = EditorGUILayout.IntField("Tile Index Override", settings.TileIndexOverride);
            settings.tileIndexOverride = EditorGUILayout.IntField(Labels.GetGUIContent(Labels.Field.TileIndexOverride), settings.tileIndexOverride);
            settings.enableKeyword = EditorGUILayout.Toggle(Labels.GetGUIContent(Labels.Field.Keyword), settings.enableKeyword);
            settings.currentLayoutMode = (ClusterRenderer.LayoutMode)EditorGUILayout.EnumPopup(Labels.GetGUIContent(Labels.Field.LayoutMode), settings.currentLayoutMode);
            settings.useDebugViewportSubsection = EditorGUILayout.Toggle(Labels.GetGUIContent(Labels.Field.DebugViewportSubsection), settings.useDebugViewportSubsection);

            if (ClusterRenderer.LayoutModeIsStitcher(settings.currentLayoutMode))
                settings.bezelColor = EditorGUILayout.ColorField(Labels.GetGUIContent(Labels.Field.BezelColor), settings.bezelColor);

            // Let user manipulate viewport directly instead of inferring it from tile index.
            if (settings.useDebugViewportSubsection)
            {
                EditorGUILayout.LabelField("Viewport Section");

                var rect = settings.viewportSubsection;
                float xMin = rect.xMin;
                float xMax = rect.xMax;
                float yMin = rect.yMin;
                float yMax = rect.yMax;

                xMin = EditorGUILayout.Slider("xMin", xMin, 0, 1);
                xMax = EditorGUILayout.Slider("xMax", xMax, 0, 1);
                yMin = EditorGUILayout.Slider("yMin", yMin, 0, 1);
                yMax = EditorGUILayout.Slider("yMax", yMax, 0, 1);
                settings.viewportSubsection = Rect.MinMaxRect(xMin, yMin, xMax, yMax);
            }

            EditorGUILayout.LabelField(Labels.GetGUIContent(Labels.Field.ScaleBiasOffset));
            var offset = settings.scaleBiasTextOffset;
            offset.x = EditorGUILayout.Slider("x", offset.x, -1, 1);
            offset.y = EditorGUILayout.Slider("y", offset.y, -1, 1);
            settings.scaleBiasTextOffset = offset;
        }
    }
}<|MERGE_RESOLUTION|>--- conflicted
+++ resolved
@@ -13,21 +13,12 @@
             {
                 var adapter = target as ClusterRenderer;
              
-<<<<<<< HEAD
-                var settings = adapter.Settings;
-                settings.Resources = (ClusterDisplayGraphicsResources)EditorGUILayout.ObjectField(settings.Resources, typeof(ClusterDisplayGraphicsResources), false);
-                settings.GridSize = EditorGUILayout.Vector2IntField(Labels.GetGUIContent(Labels.Field.GridSize), settings.GridSize);
-                settings.PhysicalScreenSize = EditorGUILayout.Vector2Field(Labels.GetGUIContent(Labels.Field.PhysicalScreenSize), settings.PhysicalScreenSize);
-                settings.Bezel = EditorGUILayout.Vector2Field(Labels.GetGUIContent(Labels.Field.Bezel), settings.Bezel);
-                settings.OverscanInPixels = EditorGUILayout.IntSlider(Labels.GetGUIContent(Labels.Field.Overscan), settings.OverscanInPixels, 0, 256);
-=======
                 var settings = adapter.settings;
-                settings.resources = (ClusterDisplayResources)EditorGUILayout.ObjectField(settings.resources, typeof(ClusterDisplayResources), false);
+                settings.resources = (ClusterDisplayGraphicsResources)EditorGUILayout.ObjectField(settings.resources, typeof(ClusterDisplayGraphicsResources), false);
                 settings.gridSize = EditorGUILayout.Vector2IntField(Labels.GetGUIContent(Labels.Field.GridSize), settings.gridSize);
                 settings.physicalScreenSize = EditorGUILayout.Vector2Field(Labels.GetGUIContent(Labels.Field.PhysicalScreenSize), settings.physicalScreenSize);
                 settings.bezel = EditorGUILayout.Vector2Field(Labels.GetGUIContent(Labels.Field.Bezel), settings.bezel);
                 settings.overScanInPixels = EditorGUILayout.IntSlider(Labels.GetGUIContent(Labels.Field.Overscan), settings.overScanInPixels, 0, 256);
->>>>>>> 724b56ce
 
                 adapter.context.debug = EditorGUILayout.Toggle(Labels.GetGUIContent(Labels.Field.Debug), adapter.context.debug);
                 
