using System.Diagnostics;

namespace Unity.ClusterDisplay
{
    public static class DeterministicUtils
    {
        public static void LogCall ()
        {
<<<<<<< HEAD
            StackTrace stackTrace = new StackTrace();
            var callingMethod = stackTrace.GetFrame(1).GetMethod();

            ClusterDisplayState.TryGetFrame(out var frame);

            if (stackTrace.FrameCount > 2)
            {
                var executionStageMethod = stackTrace.GetFrame(2).GetMethod();
                ClusterDebug.Log($"Frame ({frame}): Called: \"{callingMethod.Name}\" in execution stage: \"{executionStageMethod.Name}\" in type: \"{callingMethod.DeclaringType.FullName}\".");
                return;
            }

            ClusterDebug.Log($"Frame ({frame}): Called: \"{callingMethod.Name}\" in type: \"{callingMethod.DeclaringType.FullName}\".");
=======
            if (ClusterDisplayState.TryGetFrameId(out var frame))
            {
                StackTrace stackTrace = new StackTrace();
                var callingMethod = stackTrace.GetFrame(1).GetMethod();

                if (stackTrace.FrameCount > 2)
                {
                    var executionStageMethod = stackTrace.GetFrame(2).GetMethod();
                    ClusterDebug.Log($"Frame ({frame}): Called: \"{callingMethod.Name}\" in execution stage: \"{executionStageMethod.Name}\" in type: \"{callingMethod.DeclaringType.FullName}\".");
                    return;
                }

                ClusterDebug.Log($"Frame ({frame}): Called: \"{callingMethod.Name}\" in type: \"{callingMethod.DeclaringType.FullName}\".");
            }
>>>>>>> 1c5830f2
        }

        public static void LogCall (params object[] arguments)
        {
            if (ClusterDisplayState.TryGetFrameId(out var frame))
            {
                StackTrace stackTrace = new StackTrace();
                var callingMethod = stackTrace.GetFrame(1).GetMethod();

                string argsStr = "";
                for (int i = 0; i < arguments.Length; i++)
                    argsStr += $"\n\t{arguments[i]},";

<<<<<<< HEAD
            ClusterDisplayState.TryGetFrame(out var frame);
            if (stackTrace.FrameCount > 2)
            {
                var executionStageMethod = stackTrace.GetFrame(2).GetMethod();
                ClusterDebug.Log($"Frame ({frame}): Called: \"{callingMethod.Name}\" in execution stage: \"{executionStageMethod.Name}\" in type: \"{callingMethod.DeclaringType.FullName}\" with arguments:{argsStr}");
                return;
            }

           ClusterDebug.Log($"Frame ({frame}): Called: \"{callingMethod.Name}\" in type: \"{callingMethod.DeclaringType.FullName}\" with arguments:{argsStr}");
=======
                if (stackTrace.FrameCount > 2)
                {
                    var executionStageMethod = stackTrace.GetFrame(2).GetMethod();
                    ClusterDebug.Log($"Frame ({frame}): Called: \"{callingMethod.Name}\" in execution stage: \"{executionStageMethod.Name}\" in type: \"{callingMethod.DeclaringType.FullName}\" with arguments:{argsStr}");
                    return;
                }

                ClusterDebug.Log($"Frame ({frame}): Called: \"{callingMethod.Name}\" in type: \"{callingMethod.DeclaringType.FullName}\" with arguments:{argsStr}");
            }
>>>>>>> 1c5830f2
        }
    }
}<|MERGE_RESOLUTION|>--- conflicted
+++ resolved
@@ -1,4 +1,4 @@
-using System.Diagnostics;
+﻿using System.Diagnostics;
 
 namespace Unity.ClusterDisplay
 {
@@ -6,21 +6,6 @@
     {
         public static void LogCall ()
         {
-<<<<<<< HEAD
-            StackTrace stackTrace = new StackTrace();
-            var callingMethod = stackTrace.GetFrame(1).GetMethod();
-
-            ClusterDisplayState.TryGetFrame(out var frame);
-
-            if (stackTrace.FrameCount > 2)
-            {
-                var executionStageMethod = stackTrace.GetFrame(2).GetMethod();
-                ClusterDebug.Log($"Frame ({frame}): Called: \"{callingMethod.Name}\" in execution stage: \"{executionStageMethod.Name}\" in type: \"{callingMethod.DeclaringType.FullName}\".");
-                return;
-            }
-
-            ClusterDebug.Log($"Frame ({frame}): Called: \"{callingMethod.Name}\" in type: \"{callingMethod.DeclaringType.FullName}\".");
-=======
             if (ClusterDisplayState.TryGetFrameId(out var frame))
             {
                 StackTrace stackTrace = new StackTrace();
@@ -35,7 +20,6 @@
 
                 ClusterDebug.Log($"Frame ({frame}): Called: \"{callingMethod.Name}\" in type: \"{callingMethod.DeclaringType.FullName}\".");
             }
->>>>>>> 1c5830f2
         }
 
         public static void LogCall (params object[] arguments)
@@ -49,17 +33,6 @@
                 for (int i = 0; i < arguments.Length; i++)
                     argsStr += $"\n\t{arguments[i]},";
 
-<<<<<<< HEAD
-            ClusterDisplayState.TryGetFrame(out var frame);
-            if (stackTrace.FrameCount > 2)
-            {
-                var executionStageMethod = stackTrace.GetFrame(2).GetMethod();
-                ClusterDebug.Log($"Frame ({frame}): Called: \"{callingMethod.Name}\" in execution stage: \"{executionStageMethod.Name}\" in type: \"{callingMethod.DeclaringType.FullName}\" with arguments:{argsStr}");
-                return;
-            }
-
-           ClusterDebug.Log($"Frame ({frame}): Called: \"{callingMethod.Name}\" in type: \"{callingMethod.DeclaringType.FullName}\" with arguments:{argsStr}");
-=======
                 if (stackTrace.FrameCount > 2)
                 {
                     var executionStageMethod = stackTrace.GetFrame(2).GetMethod();
@@ -69,7 +42,6 @@
 
                 ClusterDebug.Log($"Frame ({frame}): Called: \"{callingMethod.Name}\" in type: \"{callingMethod.DeclaringType.FullName}\" with arguments:{argsStr}");
             }
->>>>>>> 1c5830f2
         }
     }
 }