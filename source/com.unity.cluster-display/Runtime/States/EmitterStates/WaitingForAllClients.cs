--- conflicted
+++ resolved
@@ -18,16 +18,9 @@
         public override void InitState()
         {
             m_Cancellation = new CancellationTokenSource();
-<<<<<<< HEAD
         }
 
         protected override NodeState DoFrame (bool frameAdvance)
-=======
-            m_Task = Task.Run(() => ProcessMessages(m_Cancellation.Token), m_Cancellation.Token);
-        }
-
-        protected override NodeState DoFrame(bool frameAdvance)
->>>>>>> 5b2c55d5
         {
             bool timeOut = m_Time.Elapsed > MaxTimeOut;
             if (LocalNode.m_RemoteNodes.Count == LocalNode.TotalExpectedRemoteNodesCount || timeOut)
@@ -49,10 +42,7 @@
                 };
             }
 
-<<<<<<< HEAD
             ProcessMessages(m_Cancellation.Token);
-=======
->>>>>>> 5b2c55d5
             return this;
         }
 
