using System.Collections;
using UnityEngine;
using UnityEngine.Rendering;

namespace Unity.ClusterDisplay
{
    [ExecuteAlways]
    [DisallowMultipleComponent]
    [DefaultExecutionOrder(1000)] // Make sure ClusterRenderer executes late.
<<<<<<< HEAD
    internal class ClusterDisplayManager : SingletonMonoBehaviour<ClusterDisplayManager>
=======
    #if UNITY_EDITOR
    [UnityEditor.InitializeOnLoad]
    #endif
    public class ClusterDisplayManager : SingletonMonoBehaviour<ClusterDisplayManager>
>>>>>>> cd33ae40
    {
        [SerializeField][HideInInspector] private Camera m_ActiveCamera;
        public static Camera ActiveCamera
        {
            get
            {
                if (!TryGetInstance(out var instance, logError: false))
                    return null;
                return instance.m_ActiveCamera;
            }
        }

        static internal void SetActiveCamera(Camera camera)
        {
            if (!TryGetInstance(out var instance, logError: false))
                return;

            if (instance.m_ActiveCamera == camera)
                return;

            ClusterDebug.Log($"Switching active camera from: \"{(camera != null ? camera.gameObject.name : "NULL")}\" to camera: \"{camera.gameObject.name}\".");
            onChangeActiveCamera?.Invoke(instance.m_ActiveCamera, camera);
            instance.m_ActiveCamera = camera;
        }

        public delegate void OnChangeActiveCamera (Camera previousCamera, Camera newCamera);
        public delegate void ClusterDisplayBehaviourDelegate();
        public delegate void ClusterDisplayOnFrameRenderDelegate(ScriptableRenderContext context, Camera[] cameras);
        public delegate void ClusterDisplayOnCameraRenderDelegate(ScriptableRenderContext context, Camera camera);

        private static ClusterSync clusterSyncInstance;
        internal static ClusterSync ClusterSyncInstance
        {
            get
            {
                if (clusterSyncInstance == null)
                {
                    // Creating ClusterSync instance on demand.
                    ClusterDebug.Log($"Creating instance of: {nameof(ClusterSync)} on demand before Awake.");
                    CreateClusterSyncInstance();
                }

                return clusterSyncInstance;
            }
        }

        /// Create ClusterSync instance on demand, or create it on Awake()
        private static void CreateClusterSyncInstance() => clusterSyncInstance = new ClusterSync();

        public static ClusterDisplayBehaviourDelegate preInitialize;
        public static ClusterDisplayBehaviourDelegate awake;
        public static ClusterDisplayBehaviourDelegate start;
        public static ClusterDisplayBehaviourDelegate onEnable;
        public static ClusterDisplayBehaviourDelegate onDisable;
        public static ClusterDisplayBehaviourDelegate onDestroy;
        public static ClusterDisplayBehaviourDelegate onApplicationQuit;
        public static ClusterDisplayBehaviourDelegate update;
        public static ClusterDisplayBehaviourDelegate lateUpdate;
        public static ClusterDisplayBehaviourDelegate onDrawGizmos;
        public static ClusterDisplayBehaviourDelegate onBeforePresent;
        public static ClusterDisplayOnFrameRenderDelegate onBeginFrameRender;
        public static ClusterDisplayOnCameraRenderDelegate onBeginCameraRender;
        public static ClusterDisplayOnCameraRenderDelegate onEndCameraRender;
        public static ClusterDisplayOnFrameRenderDelegate onEndFrameRender;
        public static OnChangeActiveCamera onChangeActiveCamera;

        private void RegisterRenderPipelineDelegates ()
        {
            UnregisterRenderPipelineDelegates();

            ClusterDebug.Log("Registering render pipeline delegates.");

            RenderPipelineManager.beginFrameRendering += OnBeginFrameRender;
            RenderPipelineManager.beginCameraRendering += OnBeginCameraRender;
            RenderPipelineManager.endCameraRendering += OnEndCameraRender;
            RenderPipelineManager.endFrameRendering += OnEndFrameRender;
        }

        private void UnregisterRenderPipelineDelegates ()
        {
            RenderPipelineManager.beginFrameRendering -= OnBeginFrameRender;
            RenderPipelineManager.beginCameraRendering -= OnBeginCameraRender;
            RenderPipelineManager.endCameraRendering -= OnEndCameraRender;
            RenderPipelineManager.endFrameRendering -= OnEndFrameRender;
        }
        
        protected override void OnAwake()
        {
            if (clusterSyncInstance == null)
            {
                ClusterDebug.Log($"Creating instance of: {nameof(ClusterSync)} on Awake.");
                CreateClusterSyncInstance();
            }

<<<<<<< HEAD
            StartCoroutine(BeforePresentCoroutine());
=======
            ClusterDebug.Log("Cluster Display started bootstrap.");
            endOfFrameCoroutine = StartCoroutine(BeforePresentCoroutine());
>>>>>>> cd33ae40

            preInitialize?.Invoke();

            if (Application.isPlaying)
                DontDestroyOnLoad(gameObject);
            
            awake?.Invoke();   
        }

        private void OnEnable()
        {
            SetInstance(this);
            RegisterRenderPipelineDelegates();
            onEnable?.Invoke();
        }

        private void Start() => start?.Invoke();
        private void OnDisable() => onDisable?.Invoke();

        private void OnDestroy()
        {
            UnregisterRenderPipelineDelegates();
            onDestroy?.Invoke();

            clusterSyncInstance = null;
        }

        private void OnApplicationQuit() => onApplicationQuit?.Invoke();

        private void OnBeginFrameRender(ScriptableRenderContext context, Camera[] cameras) =>
            onBeginFrameRender?.Invoke(context, cameras);

        private void OnBeginCameraRender(ScriptableRenderContext context, Camera camera) =>
            onBeginCameraRender?.Invoke(context, camera);

        private void OnEndCameraRender(ScriptableRenderContext context, Camera camera) =>
            onEndCameraRender?.Invoke(context, camera);

        private void OnEndFrameRender(ScriptableRenderContext context, Camera[] cameras) =>
            onEndFrameRender?.Invoke(context, cameras);

        private void Update() => update?.Invoke();
        private void LateUpdate() => lateUpdate?.Invoke();
        private void OnDrawGizmos() => onDrawGizmos?.Invoke();

        private IEnumerator BeforePresentCoroutine ()
        {
            var waitForEndOfFrame = new WaitForEndOfFrame();
            while (true)
            {
                yield return waitForEndOfFrame;
                OnBeforePresent();
            }
        }

        private void OnBeforePresent() =>
            onBeforePresent?.Invoke();
    }
}<|MERGE_RESOLUTION|>--- conflicted
+++ resolved
@@ -1,4 +1,4 @@
-using System.Collections;
+﻿using System.Collections;
 using UnityEngine;
 using UnityEngine.Rendering;
 
@@ -7,14 +7,10 @@
     [ExecuteAlways]
     [DisallowMultipleComponent]
     [DefaultExecutionOrder(1000)] // Make sure ClusterRenderer executes late.
-<<<<<<< HEAD
-    internal class ClusterDisplayManager : SingletonMonoBehaviour<ClusterDisplayManager>
-=======
     #if UNITY_EDITOR
     [UnityEditor.InitializeOnLoad]
     #endif
     public class ClusterDisplayManager : SingletonMonoBehaviour<ClusterDisplayManager>
->>>>>>> cd33ae40
     {
         [SerializeField][HideInInspector] private Camera m_ActiveCamera;
         public static Camera ActiveCamera
@@ -41,8 +37,11 @@
         }
 
         public delegate void OnChangeActiveCamera (Camera previousCamera, Camera newCamera);
+
         public delegate void ClusterDisplayBehaviourDelegate();
+
         public delegate void ClusterDisplayOnFrameRenderDelegate(ScriptableRenderContext context, Camera[] cameras);
+
         public delegate void ClusterDisplayOnCameraRenderDelegate(ScriptableRenderContext context, Camera camera);
 
         private static ClusterSync clusterSyncInstance;
@@ -74,12 +73,15 @@
         public static ClusterDisplayBehaviourDelegate update;
         public static ClusterDisplayBehaviourDelegate lateUpdate;
         public static ClusterDisplayBehaviourDelegate onDrawGizmos;
+
         public static ClusterDisplayBehaviourDelegate onBeforePresent;
+        private Coroutine endOfFrameCoroutine;
+
+        public static OnChangeActiveCamera onChangeActiveCamera;
         public static ClusterDisplayOnFrameRenderDelegate onBeginFrameRender;
         public static ClusterDisplayOnCameraRenderDelegate onBeginCameraRender;
         public static ClusterDisplayOnCameraRenderDelegate onEndCameraRender;
         public static ClusterDisplayOnFrameRenderDelegate onEndFrameRender;
-        public static OnChangeActiveCamera onChangeActiveCamera;
 
         private void RegisterRenderPipelineDelegates ()
         {
@@ -109,12 +111,8 @@
                 CreateClusterSyncInstance();
             }
 
-<<<<<<< HEAD
-            StartCoroutine(BeforePresentCoroutine());
-=======
             ClusterDebug.Log("Cluster Display started bootstrap.");
             endOfFrameCoroutine = StartCoroutine(BeforePresentCoroutine());
->>>>>>> cd33ae40
 
             preInitialize?.Invoke();
 
