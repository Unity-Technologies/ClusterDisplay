﻿using System;
using System.Collections.Generic;
using Unity.ClusterDisplay.EmitterStateMachine;
using Unity.ClusterDisplay.Utils;
using UnityEngine;

namespace Unity.ClusterDisplay
{
    internal class RemoteNodeComContext
    {
        public byte ID { get; set; }
        public ENodeRole Role { get; set; }
    }

    internal class EmitterNode : ClusterNode
    {
        public List<RemoteNodeComContext> m_RemoteNodes = new List<RemoteNodeComContext>();
        public int TotalExpectedRemoteNodesCount { get; set; }
        public bool RepeatersDelayed { get; set; }

        public override bool HasHardwareSync
        {
            get => m_CurrentState is EmitterSynchronization {HasHardwareSync: true};
            set
            {
                if (m_CurrentState is EmitterSynchronization emitter)
                {
                    emitter.HasHardwareSync = value;
                }
            }
        }

        public struct Config
        {
            public bool headlessEmitter;
            public bool repeatersDelayed;
            public int repeaterCount;
            public TimeSpan handshakeTimeout;
            public UDPAgent.Config udpAgentConfig;
        }

        public EmitterNode(
            IClusterSyncState clusterSync,
            Config config)
            : base(clusterSync, config.udpAgentConfig)
        {
<<<<<<< HEAD
            m_CurrentState = new WaitingForAllClients(clusterSync) {
                MaxTimeOut = config.handshakeTimeout };// 15 sec waiting for clients

=======
            m_CurrentState = HardwareSyncInitState.Create(clusterSync);
>>>>>>> 5b2c55d5
            RepeatersDelayed = config.repeatersDelayed;
            TotalExpectedRemoteNodesCount = config.repeaterCount;
        }

        public override void Start()
        {
            m_CurrentState.EnterState(null);
        }

        public int FindNodeByID(byte nodeId)
        {
            for (var i = 0; i < m_RemoteNodes.Count; i++)
            {
                if (m_RemoteNodes[i].ID == nodeId)
                    return i;
            }

            return -1;
        }

        public void RegisterNode(RemoteNodeComContext nodeCtx)
        {
            var nodeIndex = FindNodeByID(nodeCtx.ID);
            if (nodeIndex == -1)
            {
                if (m_UDPAgent.AllNodesMask != m_UDPAgent.NewNodeNotification(nodeCtx.ID))
                {
                    m_RemoteNodes.Add(nodeCtx);
                    return;
                }
            }

            // Since we are using UDP, it' possible that a node might attempt to register twice.
            // but it's also possible that a node crashed and is rebooting.
            // in both cases we just ignore it.
            ClusterDebug.LogWarning($"Node {nodeCtx.ID} is attempting to re-register. Request is ignored and role remains set to {m_RemoteNodes[nodeIndex].Role}.");
        }

        public void UnRegisterNode(byte NodeId)
        {
            for (var i = 0; i < m_RemoteNodes.Count; ++i)
            {
                var node = m_RemoteNodes[i];
                if (node.ID == NodeId)
                {
                    m_RemoteNodes.RemoveAt(i);
                    UdpAgent.AllNodesMask = UdpAgent.AllNodesMask.UnsetBit(NodeId);
                    TotalExpectedRemoteNodesCount--;
                    break; //No Duplicates
                }
            }
        }
    }
}<|MERGE_RESOLUTION|>--- conflicted
+++ resolved
@@ -35,7 +35,6 @@
             public bool headlessEmitter;
             public bool repeatersDelayed;
             public int repeaterCount;
-            public TimeSpan handshakeTimeout;
             public UDPAgent.Config udpAgentConfig;
         }
 
@@ -44,13 +43,7 @@
             Config config)
             : base(clusterSync, config.udpAgentConfig)
         {
-<<<<<<< HEAD
-            m_CurrentState = new WaitingForAllClients(clusterSync) {
-                MaxTimeOut = config.handshakeTimeout };// 15 sec waiting for clients
-
-=======
             m_CurrentState = HardwareSyncInitState.Create(clusterSync);
->>>>>>> 5b2c55d5
             RepeatersDelayed = config.repeatersDelayed;
             TotalExpectedRemoteNodesCount = config.repeaterCount;
         }
