using System;
using System.Collections;
using System.Collections.Generic;
using System.Runtime.CompilerServices;
using UnityEngine;

namespace Unity.ClusterDisplay
{
    public static class ClusterDisplayState
    {
<<<<<<< HEAD
        internal interface IClusterDisplayStateSetter
        {
            void SetIsEmitter(bool isEmitter);
            void SetEmitterIsHeadless(bool headlessEmitter);
            void SetIsRepeater(bool isRepeater);
            void SetIsActive(bool isActive);
            void SetCLusterLogicEnabled(bool clusterLogicEnabled);
            void SetIsTerminated(bool isTerminated);
            void SetFrame(ulong frame);
        }

        internal class ClusterDisplayStateStore : IClusterDisplayStateSetter
        {
            public bool m_IsEmitter = false;
            public bool m_EmitterIsHeadless = false;
            
            public bool m_IsRepeater = false;

            public bool m_IsActive = false;
            public bool m_IsClusterLogicEnabled = false;
            public bool m_IsTerminated = false;
            public ulong m_Frame = 0;
            public ushort m_NodeID = 0;

            public void SetIsActive(bool isActive) => this.m_IsActive = isActive;
            public void SetCLusterLogicEnabled(bool clusterLogicEnabled) => this.m_IsClusterLogicEnabled = clusterLogicEnabled;
            public void SetIsEmitter(bool isEmitter) => this.m_IsEmitter = isEmitter;
            public void SetEmitterIsHeadless(bool headlessEmitter) => this.m_EmitterIsHeadless = headlessEmitter;
            public void SetIsRepeater(bool isRepeater) => this.m_IsRepeater = isRepeater;
            public void SetIsTerminated(bool isTerminated) => m_IsTerminated = isTerminated;
            public void SetFrame(ulong frame) => m_Frame = frame;
        }

        private readonly static ClusterDisplayStateStore stateStore = new ClusterDisplayStateStore();
        internal static IClusterDisplayStateSetter GetStateStoreSetter () => stateStore;
=======
        public class IsEmitterMarker : Attribute {}
>>>>>>> cd33ae40

        /// <summary>
        /// This property returns true if this running instance is a emitter node, this is set to true or false in ClusterSync.
        /// </summary>
<<<<<<< HEAD
        public static bool IsEmitter => stateStore.m_IsEmitter;
=======
        [IsEmitterMarker]
        public static bool IsEmitter => ClusterSync.Instance.state.IsEmitter;
>>>>>>> cd33ae40

        /// <summary>
        /// This property returns true if this running instance is a emitter node AND is headless.
        /// </summary>
        public static bool EmitterIsHeadless => ClusterSync.Instance.state.EmitterIsHeadless;
        
        /// <summary>
        /// This property returns true if this running instance is a repeater node, this is set to true or false in ClusterSync.
        /// </summary>
        public static bool IsRepeater => ClusterSync.Instance.state.IsRepeater;

        /// <summary>
        /// Enables or disables the Cluster Display Synchronization. Beware that once the logic is disabled, it cannot be reenabled without restarting the application.
        /// </summary>
        public static bool IsClusterLogicEnabled => ClusterSync.Instance.state.IsClusterLogicEnabled;

        /// <summary>
        /// Getter that returns if there exists a ClusterSync instance and the synchronization has been enabled.
        /// </summary>
        public static bool IsActive => ClusterSync.Instance.state.IsActive;

        /// <summary>
        /// Returns true if the Cluster Synchronization has been terminated (a shutdown request was sent or received.)
        /// </summary>
        public static bool IsTerminated => ClusterSync.Instance.state.IsTerminated;

        /// <summary>
        /// Returns true if the Cluster Synchronization has been terminated (a shutdown request was sent or received.)
        /// </summary>
        public static ulong Frame => ClusterSync.Instance.state.Frame;

        public static ushort NodeID => ClusterSync.Instance.state.NodeID;
    }
}<|MERGE_RESOLUTION|>--- conflicted
+++ resolved
@@ -1,4 +1,4 @@
-using System;
+﻿using System;
 using System.Collections;
 using System.Collections.Generic;
 using System.Runtime.CompilerServices;
@@ -8,55 +8,13 @@
 {
     public static class ClusterDisplayState
     {
-<<<<<<< HEAD
-        internal interface IClusterDisplayStateSetter
-        {
-            void SetIsEmitter(bool isEmitter);
-            void SetEmitterIsHeadless(bool headlessEmitter);
-            void SetIsRepeater(bool isRepeater);
-            void SetIsActive(bool isActive);
-            void SetCLusterLogicEnabled(bool clusterLogicEnabled);
-            void SetIsTerminated(bool isTerminated);
-            void SetFrame(ulong frame);
-        }
-
-        internal class ClusterDisplayStateStore : IClusterDisplayStateSetter
-        {
-            public bool m_IsEmitter = false;
-            public bool m_EmitterIsHeadless = false;
-            
-            public bool m_IsRepeater = false;
-
-            public bool m_IsActive = false;
-            public bool m_IsClusterLogicEnabled = false;
-            public bool m_IsTerminated = false;
-            public ulong m_Frame = 0;
-            public ushort m_NodeID = 0;
-
-            public void SetIsActive(bool isActive) => this.m_IsActive = isActive;
-            public void SetCLusterLogicEnabled(bool clusterLogicEnabled) => this.m_IsClusterLogicEnabled = clusterLogicEnabled;
-            public void SetIsEmitter(bool isEmitter) => this.m_IsEmitter = isEmitter;
-            public void SetEmitterIsHeadless(bool headlessEmitter) => this.m_EmitterIsHeadless = headlessEmitter;
-            public void SetIsRepeater(bool isRepeater) => this.m_IsRepeater = isRepeater;
-            public void SetIsTerminated(bool isTerminated) => m_IsTerminated = isTerminated;
-            public void SetFrame(ulong frame) => m_Frame = frame;
-        }
-
-        private readonly static ClusterDisplayStateStore stateStore = new ClusterDisplayStateStore();
-        internal static IClusterDisplayStateSetter GetStateStoreSetter () => stateStore;
-=======
         public class IsEmitterMarker : Attribute {}
->>>>>>> cd33ae40
 
         /// <summary>
         /// This property returns true if this running instance is a emitter node, this is set to true or false in ClusterSync.
         /// </summary>
-<<<<<<< HEAD
-        public static bool IsEmitter => stateStore.m_IsEmitter;
-=======
         [IsEmitterMarker]
         public static bool IsEmitter => ClusterSync.Instance.state.IsEmitter;
->>>>>>> cd33ae40
 
         /// <summary>
         /// This property returns true if this running instance is a emitter node AND is headless.
