﻿using System;
using System.Linq;
using UnityEngine;
using UnityEngine.Assertions;
using UnityEngine.LowLevel;

#if ENABLE_INPUT_SYSTEM
using UnityEngine.InputSystem;
#endif

#if UNITY_EDITOR
using UnityEditor;
#endif

namespace Unity.ClusterDisplay
{
    public static class ClusterSyncDebug
    {
	public static string GetDebugString () => ClusterSync.Instance.GetDebugString();
    }

    /// <summary>
    /// Need one and only one instance of this class in the scene.
    /// it's responsible for reading the config and applying it, then invoking the
    /// node logic each frame by injecting a call back in the player loop.
    /// 
    /// Note: Allowed IPs for multi casting: 224.0.1.0 to 239.255.255.255.
    /// </summary>
    #if UNITY_EDITOR
    [InitializeOnLoad]
    #endif
    internal class ClusterSync : 
        IClusterSyncState
    {
        static ClusterSync m_Instance;
        public static ClusterSync Instance
        {
            get
            {
                if (m_Instance == null)
                {
                    m_Instance = new ClusterSync();
                }

                return m_Instance;
            }
        }
        static ClusterSync() => PreInitialize();

        [RuntimeInitializeOnLoadMethod(loadType: RuntimeInitializeLoadType.BeforeSceneLoad)]
        public static void PreInitialize()
        {
            ClusterDebug.Log($"Preinitializing: \"{nameof(ClusterSync)}\".");
            ClusterDisplayManager.preInitialize += () => Instance.RegisterDelegates();
        }
        
        
        private readonly ClusterDisplayState.IClusterDisplayStateSetter stateSetter = ClusterDisplayState.GetStateStoreSetter();
        private DebugPerf m_FrameRatePerf = new DebugPerf();
        private DebugPerf m_DelayMonitor = new DebugPerf();

        internal delegate void OnClusterDisplayStateChange();
        static internal OnClusterDisplayStateChange onPreEnableClusterDisplay;
        static internal OnClusterDisplayStateChange onPostEnableClusterDisplay;
        static internal OnClusterDisplayStateChange onDisableCLusterDisplay;
        
        [HideInInspector]
        bool m_Debugging;
        
        /// <summary>
        /// Returns the number of frames rendered by the Cluster Display.
        /// </summary>
        public UInt64 CurrentFrameID => m_CurrentFrameID;
        private UInt64 m_CurrentFrameID;
        private bool m_NewFrame;

        internal ClusterNode m_LocalNode;
        ClusterNode IClusterSyncState.LocalNode => m_LocalNode;

        internal ClusterNode LocalNode => m_LocalNode;

        internal NetworkingStats CurrentNetworkStats => LocalNode.UdpAgent.CurrentNetworkStats;

        /// <summary>
        /// Sends a shutdown request (Useful together with Terminated, to quit the cluster gracefully.)
        /// </summary>
        public void ShutdownAllClusterNodes() => LocalNode?.BroadcastShutdownRequest(); // matters not who triggers it

        /// <summary>
        /// The Local Cluster Node Id.
        /// </summary>
        /// <exception cref="Exception">Throws if the cluster logic is not enabled.</exception>
        public bool TryGetDynamicLocalNodeId (out byte dynamicLocalNodeId)
        {
            if (!ClusterDisplayState.IsClusterLogicEnabled || LocalNode == null)
            {
                dynamicLocalNodeId = 0;
                return false;
            }

            dynamicLocalNodeId = LocalNode.NodeID;
            return true;
        }

        /// <summary>
        /// Debug info.
        /// </summary>
        /// <returns>Returns generic statistics as a string (Average FPS, AvgSyncronization overhead)</returns>
        public string GetDebugString() => $"Frame Stats:\r\n{LocalNode.GetDebugString()}\r\n\r\n\tAverage Frame Time: {(m_FrameRatePerf.Average * 1000)} ms\r\n\tAverage Sync Overhead Time: {m_DelayMonitor.Average * 1000} ms\r\n";

        private void RegisterDelegates()
        {
            ClusterDisplayManager.onEnable -= EnableClusterDisplay;
            ClusterDisplayManager.onEnable += EnableClusterDisplay;
            
            ClusterDisplayManager.onDisable -= DisableClusterDisplay;
            ClusterDisplayManager.onDisable += DisableClusterDisplay;
            
            ClusterDisplayManager.onApplicationQuit -= Quit;
            ClusterDisplayManager.onApplicationQuit += Quit;
        }

        private void EnableClusterDisplay()
        {
            #if UNITY_EDITOR
            if (!EditorApplication.isPlayingOrWillChangePlaymode)
                return;
            #endif

            NodeState.Debugging = m_Debugging;

            Application.targetFrameRate = CommandLineParser.targetFps.Value;

            stateSetter.SetIsActive(true);
            stateSetter.SetIsTerminated(false);
            stateSetter.SetCLusterLogicEnabled(false);

            onPreEnableClusterDisplay?.Invoke();

            stateSetter.SetCLusterLogicEnabled(CommandLineParser.clusterDisplayLogicSpecified);
            stateSetter.SetIsRepeater(false);

            if (!ClusterDisplayState.IsClusterLogicEnabled)
            {
                ClusterDebug.Log("ClusterRendering is missing command line configuration. Will be dormant.");
                stateSetter.SetIsEmitter(true);
                return;
            }

            if (!TryInitialize())
            {
                stateSetter.SetCLusterLogicEnabled(false);
                return;
            }

            InjectSynchPointInPlayerLoop();
            onPostEnableClusterDisplay?.Invoke();
        }

        private void DisableClusterDisplay()
        {
            if (!ClusterDisplayState.IsClusterLogicEnabled)
                return;
            CleanUp();
        }

        private void InjectSynchPointInPlayerLoop()
        {
            // Inject into player loop
            var newLoop = PlayerLoop.GetCurrentPlayerLoop();
            Assert.IsTrue(newLoop.subSystemList != null && newLoop.subSystemList.Length > 0);

            var initList = newLoop.subSystemList[0].subSystemList.ToList();
            if (initList.Any((x) => x.type == this.GetType()))
                return; // We don't need to assert or insert anything if our loop already exists.

            var indexOfPlayerUpdateTime = initList.FindIndex((x) =>
                
            #if UNITY_2020_2_OR_NEWER
                x.type == typeof(UnityEngine.PlayerLoop.TimeUpdate.WaitForLastPresentationAndUpdateTime));
            #else
                x.type == typeof(UnityEngine.PlayerLoop.Initialization.PlayerUpdateTime));
            #endif
            
            Assert.IsTrue(indexOfPlayerUpdateTime != -1, "Can't find insertion point in player loop for ClusterRendering system");

            initList.Insert(indexOfPlayerUpdateTime + 1, new PlayerLoopSystem()
            {
                type = this.GetType(),
                updateDelegate = SystemUpdate
            });


            newLoop.subSystemList[0].subSystemList = initList.ToArray();

            PlayerLoop.SetPlayerLoop(newLoop);

        }

        private void RemoveSynchPointFromPlayerLoop()
        {
            var newLoop = PlayerLoop.GetCurrentPlayerLoop();
            Assert.IsTrue(newLoop.subSystemList != null && newLoop.subSystemList.Length > 0);

            var initList = newLoop.subSystemList[0].subSystemList.ToList();
            var entryToDel = initList.FindIndex((x) => x.type == this.GetType());
            if (entryToDel == -1)
                return; // If the subsystem does not doesn't contain our loop, then we don't need to remove it.
            initList.RemoveAt(entryToDel);

            newLoop.subSystemList[0].subSystemList = initList.ToArray();

            PlayerLoop.SetPlayerLoop(newLoop);
        }

        private bool TryInitializeEmitter(UDPAgent.Config config)
        {
<<<<<<< HEAD
            // Emitter command line format: -emitterNode nodeId nodeCount ip:rxport,txport
            m_LocalNode = new EmitterNode(
                this,
                new EmitterNode.Config
                {
                    headlessEmitter = CommandLineParser.headlessEmitter.Value,
                    repeatersDelayed = CommandLineParser.delayRepeaters.Value,
                    repeaterCount = CommandLineParser.repeaterCount.Value,
                    udpAgentConfig = config
                });
            
            stateSetter.SetIsEmitter(true);
            stateSetter.SetEmitterIsHeadless(CommandLineParser.headlessEmitter.Value);
            stateSetter.SetIsRepeater(false);
=======
            try
            {
                // Emitter command line format: -emitterNode nodeId nodeCount ip:rxport,txport
                m_LocalNode = new EmitterNode(
                    this,
                    new EmitterNode.Config
                    {
                        headlessEmitter = CommandLineParser.HeadlessEmitter,
                        repeatersDelayed = CommandLineParser.delayRepeaters,
                        repeaterCount = CommandLineParser.repeaterCount,
                        udpAgentConfig = config
                    });
            
                stateSetter.SetIsEmitter(true);
                stateSetter.SetEmitterIsHeadless(CommandLineParser.HeadlessEmitter);
                stateSetter.SetIsRepeater(false);
>>>>>>> cd802253

                LocalNode.Start();
                return true;
            }
            catch (Exception e)
            {
                Console.WriteLine($"Cannot initialize emitter node: {e.Message}");
                return false;
            }
        }

        private bool TryInitializeRepeater(UDPAgent.Config config)
        {
<<<<<<< HEAD
            // Emitter command line format: -node nodeId ip:rxport,txport
            m_LocalNode = new RepeaterNode(
                this, 
                CommandLineParser.delayRepeaters.Value, 
                config);
=======
            try
            {
                // Emitter command line format: -node nodeId ip:rxport,txport
                m_LocalNode = new RepeaterNode(
                    this, 
                    CommandLineParser.delayRepeaters, 
                    config);
>>>>>>> cd802253
            
                stateSetter.SetIsEmitter(false);
                stateSetter.SetIsRepeater(true);

                LocalNode.Start();
                return true;
            }
            catch (Exception e)
            {
                Console.WriteLine($"Cannot initialize repeater node: {e.Message}");
                return false;
            }
        }
        
        private bool TryInitialize()
        {
            try
            {
                m_Debugging = CommandLineParser.debugFlag.Value;
                
                if (CommandLineParser.handshakeTimeout.Defined)
                    ClusterParams.RegisterTimeout = new TimeSpan(0, 0, 0, 0, CommandLineParser.handshakeTimeout.Value);
                if (CommandLineParser.communicationTimeout.Defined)
                    ClusterParams.CommunicationTimeout = new TimeSpan(0, 0, 0, 0, CommandLineParser.communicationTimeout.Value);

                var udpAgentConfig = new UDPAgent.Config
                {
                    nodeId = CommandLineParser.nodeID.Value,
                    ip = CommandLineParser.multicastAddress,
                    rxPort = CommandLineParser.rxPort.Value,
                    txPort = CommandLineParser.txPort.Value,
                    timeOut = 30,
                    adapterName = (string)CommandLineParser.adapterName.Value
                };
                
                if (CommandLineParser.emitterSpecified.Value)
                {
                    if (!TryInitializeEmitter(udpAgentConfig))
                        return false;
                    return true;
                }

                if (TryInitializeRepeater(udpAgentConfig))
                    return true;

                throw new Exception("Cluster command arguments requires a \"-emitterNode\" or \"-node\" flag.");
            }
            
            catch (Exception e)
            {
                ClusterDebug.LogError("Invalid command line arguments for configuring ClusterRendering.");
                ClusterDebug.LogException(e);
                
                CleanUp();
                return false;
            }
        }

        private void Quit() =>
            ShutdownAllClusterNodes();

        private void CleanUp()
        {
            LocalNode?.Exit();
            m_LocalNode = null;

            RemoveSynchPointFromPlayerLoop();
            
            m_CurrentFrameID = 0;
            stateSetter.SetIsActive(false);
            stateSetter.SetCLusterLogicEnabled(false);
            
            ClusterDisplayManager.onEnable -= EnableClusterDisplay;
            ClusterDisplayManager.onDisable -= DisableClusterDisplay;

            onDisableCLusterDisplay?.Invoke();
        }

        private void SystemUpdate()
        {
#if ENABLE_INPUT_SYSTEM
            if (Keyboard.current.kKey.isPressed || Keyboard.current.qKey.isPressed)
                Quit();
#elif ENABLE_LEGACY_INPUT_MANAGER
            if (Input.GetKeyUp(KeyCode.K) || Input.GetKeyUp(KeyCode.Q))
                Quit();
#endif

            try
            {
                if (m_Debugging)
                {
                    if (m_NewFrame)
                        m_FrameRatePerf.SampleNow();

                    if (!LocalNode.DoFrame(m_NewFrame))
                    {
                        // Game Over!
                        stateSetter.SetIsTerminated(true);
                    }

                    m_NewFrame = LocalNode.ReadyToProceed;
                    if (m_NewFrame)
                    {
                        m_DelayMonitor.SampleNow();
                        m_DelayMonitor.RefPoint();
                    }
                }
                else
                {
                    m_FrameRatePerf.SampleNow();
                    m_FrameRatePerf.RefPoint();

                    ClusterDebug.Log($"(Frame: {m_CurrentFrameID}): Node is starting frame.");
                    
                    var newFrame = true;
                    m_DelayMonitor.RefPoint();
                    do
                    {

                        if (!LocalNode.DoFrame(newFrame))
                        {
                            // Game Over!
                            stateSetter.SetIsTerminated(true);
                        }

                        newFrame = false;
                    } while (!LocalNode.ReadyToProceed && !ClusterDisplayState.IsTerminated);

                    LocalNode.EndFrame();
                    
                    m_DelayMonitor.SampleNow();
                    ClusterDebug.Log(GetDebugString());
                    ClusterDebug.Log($"(Frame: {m_CurrentFrameID}): Stepping to next frame.");

                    stateSetter.SetFrame(++m_CurrentFrameID);
                }
            }
            
            catch (Exception e)
            {
                stateSetter.SetIsTerminated(true);
                ClusterDebug.LogException(e);
            }
            
            finally
            {
                if (ClusterDisplayState.IsTerminated)
                    CleanUp();
            }
        }
    }
}<|MERGE_RESOLUTION|>--- conflicted
+++ resolved
@@ -215,22 +215,6 @@
 
         private bool TryInitializeEmitter(UDPAgent.Config config)
         {
-<<<<<<< HEAD
-            // Emitter command line format: -emitterNode nodeId nodeCount ip:rxport,txport
-            m_LocalNode = new EmitterNode(
-                this,
-                new EmitterNode.Config
-                {
-                    headlessEmitter = CommandLineParser.headlessEmitter.Value,
-                    repeatersDelayed = CommandLineParser.delayRepeaters.Value,
-                    repeaterCount = CommandLineParser.repeaterCount.Value,
-                    udpAgentConfig = config
-                });
-            
-            stateSetter.SetIsEmitter(true);
-            stateSetter.SetEmitterIsHeadless(CommandLineParser.headlessEmitter.Value);
-            stateSetter.SetIsRepeater(false);
-=======
             try
             {
                 // Emitter command line format: -emitterNode nodeId nodeCount ip:rxport,txport
@@ -238,16 +222,15 @@
                     this,
                     new EmitterNode.Config
                     {
-                        headlessEmitter = CommandLineParser.HeadlessEmitter,
-                        repeatersDelayed = CommandLineParser.delayRepeaters,
-                        repeaterCount = CommandLineParser.repeaterCount,
+                        headlessEmitter = CommandLineParser.headlessEmitter.Value,
+                        repeatersDelayed = CommandLineParser.delayRepeaters.Value,
+                        repeaterCount = CommandLineParser.repeaterCount.Value,
                         udpAgentConfig = config
                     });
             
                 stateSetter.SetIsEmitter(true);
-                stateSetter.SetEmitterIsHeadless(CommandLineParser.HeadlessEmitter);
+            	stateSetter.SetEmitterIsHeadless(CommandLineParser.headlessEmitter.Value);
                 stateSetter.SetIsRepeater(false);
->>>>>>> cd802253
 
                 LocalNode.Start();
                 return true;
@@ -261,21 +244,13 @@
 
         private bool TryInitializeRepeater(UDPAgent.Config config)
         {
-<<<<<<< HEAD
-            // Emitter command line format: -node nodeId ip:rxport,txport
-            m_LocalNode = new RepeaterNode(
-                this, 
-                CommandLineParser.delayRepeaters.Value, 
-                config);
-=======
             try
             {
                 // Emitter command line format: -node nodeId ip:rxport,txport
                 m_LocalNode = new RepeaterNode(
                     this, 
-                    CommandLineParser.delayRepeaters, 
+                	CommandLineParser.delayRepeaters.Value,
                     config);
->>>>>>> cd802253
             
                 stateSetter.SetIsEmitter(false);
                 stateSetter.SetIsRepeater(true);
