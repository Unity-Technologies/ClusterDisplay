--- conflicted
+++ resolved
@@ -1,5 +1,4 @@
-<<<<<<< HEAD
-﻿using System;
+using System;
 using System.Runtime.CompilerServices;
 using System.Runtime.InteropServices;
 using UnityEngine;
@@ -63,129 +62,6 @@
             QuadroSyncEnableSyncCounter
         };
 
-        internal static class GfxPluginQuadroSyncUtilities
-        {
-#if UNITY_EDITOR_WIN
-            internal const string LibD3D11 = "Packages/com.unity.cluster-display/Runtime/Plugins/x86_64/GfxPluginQuadroSyncD3D11.dll";
-            internal const string LibD3D12 = "Packages/com.unity.cluster-display/Runtime/Plugins/x86_64/GfxPluginQuadroSyncD3D12.dll";
-#elif UNITY_STANDALONE
-            internal const string LibD3D11 = "GfxPluginQuadroSyncD3D11";
-            internal const string LibD3D12 = "GfxPluginQuadroSyncD3D12";
-#else
-            internal const string LibD3D11 = "";
-            internal const string LibD3D12 = ""
-#error "System not implemented"
-#endif
-
-            [DllImport(LibD3D11, CharSet = CharSet.Ansi, CallingConvention = CallingConvention.StdCall)]
-            public static extern IntPtr GetRenderEventFuncD3D11();
-
-            [DllImport(LibD3D12, CharSet = CharSet.Ansi, CallingConvention = CallingConvention.StdCall)]
-            public static extern IntPtr GetRenderEventFuncD3D12();
-        }
-
-        /// <summary>
-        /// Gets the unique instance of the class (Singleton). 
-        /// </summary>
-        public static GfxPluginQuadroSyncSystem Instance
-        {
-            get { return instance; }
-        }
-        private static readonly GfxPluginQuadroSyncSystem instance = new GfxPluginQuadroSyncSystem();
-
-        static GfxPluginQuadroSyncSystem()
-        {
-        }
-
-        private GfxPluginQuadroSyncSystem()
-        {
-        }
-
-        /// <summary>
-        /// Executes a CommandBuffer related to the EQuadroSyncRenderEvent.
-        /// </summary>
-        /// <param name="id"> QuadroSync command to execute.</param>
-        /// <param name="data"> Data bound to the executed command.</param>
-        public void ExecuteQuadroSyncCommand(EQuadroSyncRenderEvent id, IntPtr data)
-        {
-            var cmdBuffer = new CommandBuffer();
-
-            if (SystemInfo.graphicsDeviceType == GraphicsDeviceType.Direct3D11)
-            {
-                cmdBuffer.IssuePluginEventAndData(GfxPluginQuadroSyncUtilities.GetRenderEventFuncD3D11(), (int)id, data);
-            }
-            else if (SystemInfo.graphicsDeviceType == GraphicsDeviceType.Direct3D12)
-            {
-                cmdBuffer.IssuePluginEventAndData(GfxPluginQuadroSyncUtilities.GetRenderEventFuncD3D12(), (int)id, data);
-            }
-
-            Graphics.ExecuteCommandBuffer(cmdBuffer);
-        }
-    }
-=======
-﻿using System;
-using System.Runtime.CompilerServices;
-using System.Runtime.InteropServices;
-using UnityEngine;
-using UnityEngine.Rendering;
-
-[assembly: InternalsVisibleTo("Unity.ClusterDisplay.Editor.Tests")]
-namespace Unity.ClusterDisplay
-{
-    /// <summary>
-    /// This class is responsible for controlling the QuadroSync technology.
-    /// </summary>
-    public class GfxPluginQuadroSyncSystem
-    {
-        /// <summary>
-        ///  Parameters to define the various QuadroSync states and the use of the SwapGroup and SwapBarrier system.
-        /// </summary>
-        public enum EQuadroSyncRenderEvent
-        {
-            /// <summary>
-            /// Enables the Workstation SwapGroup and the use of
-            /// the Swap Group and the Swap Barrier systems (NvAPI).
-            /// </summary>
-            QuadroSyncInitialize = 0,
-
-            /// <summary>
-            /// Queries the actual frame count in Runtime for the Master Sync system
-            /// or for the custom frame count system.
-            /// </summary>
-            QuadroSyncQueryFrameCount,
-
-            /// <summary>
-            /// Resets the frame count for the Master Sync system (NvAPI) or
-            /// for the custom frame count system.
-            /// </summary>
-            QuadroSyncResetFrameCount,
-
-            /// <summary>
-            /// Disables the use of the Swap Group and the Swap Barrier systems
-            /// and disables the Workstation SwapGroup (NvAPI)
-            /// </summary>
-            QuadroSyncDispose,
-
-            /// <summary>
-            /// Enables or disables the use of the Swap Group and the Swap Barrier systems (NvAPI).
-            /// </summary>
-            QuadroSyncEnableSystem,
-
-            /// <summary>
-            /// Enables or disables the use of the Swap Group system (NvAPI).
-            /// </summary>
-            QuadroSyncEnableSwapGroup,
-
-            /// <summary>
-            /// Enables or disables the use of the Swap Barrier system (NvAPI).
-            /// </summary>
-            QuadroSyncEnableSwapBarrier,
-
-            /// <summary>
-            /// Enables or disables the use of the Master sync counter system (NvAPI).
-            /// </summary>
-            QuadroSyncEnableSyncCounter
-        };
 
         internal static class GfxPluginQuadroSyncUtilities
         {
@@ -237,5 +113,4 @@
             Graphics.ExecuteCommandBuffer(cmdBuffer);
         }
     }
->>>>>>> c893ca0c
 }