<<<<<<< HEAD
Cluster Display copyright © 2020 Unity Technologies ApS
=======
Cluster Display copyright © 2020 Unity Technologies
>>>>>>> 53ebaacc

Source code of the package is licensed under the Unity Companion License (see https://unity3d.com/legal/licenses/unity_companion_license); otherwise licensed under the Unity Package Distribution License (see https://unity3d.com/legal/licenses/Unity_Package_Distribution_License ).

Unless expressly provided otherwise, the software under this license is made available strictly on an “AS IS” BASIS WITHOUT WARRANTY OF ANY KIND, EXPRESS OR IMPLIED. Please review the license for details on these and other terms and conditions.”<|MERGE_RESOLUTION|>--- conflicted
+++ resolved
@@ -1,8 +1,4 @@
-<<<<<<< HEAD
 Cluster Display copyright © 2020 Unity Technologies ApS
-=======
-Cluster Display copyright © 2020 Unity Technologies
->>>>>>> 53ebaacc
 
 Source code of the package is licensed under the Unity Companion License (see https://unity3d.com/legal/licenses/unity_companion_license); otherwise licensed under the Unity Package Distribution License (see https://unity3d.com/legal/licenses/Unity_Package_Distribution_License ).
 
